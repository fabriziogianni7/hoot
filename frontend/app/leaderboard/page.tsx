--- conflicted
+++ resolved
@@ -75,15 +75,11 @@
         ? `${window.location.origin}/leaderboard`
         : "https://hoot.quiz"
 
-<<<<<<< HEAD
+
     if (!userRow || !userRow.rank) {
       const text =
         "I'm playing quizzes on Hoot! Come play the next quiz to try to beat me! https://hoot-quiz.com"
-=======
-    if (!userRow) {
-      const text =
-        "I'm playing quizzes on Hoot! come play the next quiz to try to beat me!"
->>>>>>> 88fc6fd0
+
       return { text, url: baseUrl }
     }
 
@@ -92,17 +88,6 @@
     const correct = userRow.correct_answers.toLocaleString()
     const avgTime = userRow.avg_correct_time.toFixed(1)
     const created = userRow.quizzes_created
-<<<<<<< HEAD
-    const createdLine =
-      created > 0
-        ? `• ${created} quiz${created === 1 ? "" : "zes"} created\n`
-        : ""
-
-    const text = `🏆 I'm ranked #${rank} on Hoot!
-• ${totalPoints} points
-• ${correct} correct answers (avg ${avgTime}s)
-${createdLine}🔥 Come play the next Hoot! quiz and try to beat me!`
-=======
     const createdPart =
       created > 0
         ? ` and created ${created} quiz${created === 1 ? "" : "zes"}`
@@ -112,7 +97,6 @@
 I have ${totalPoints} points and ${correct} correct answers (avg ${avgTime}s per correct)${createdPart}.
 
 🔥 Come play the next quiz and try to beat me!`
->>>>>>> 88fc6fd0
 
     return { text, url: baseUrl }
   }, [userRow])
