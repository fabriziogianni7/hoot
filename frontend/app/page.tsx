--- conflicted
+++ resolved
@@ -5,17 +5,14 @@
 import { useMiniKit } from "@coinbase/onchainkit/minikit";
 import { useRouter } from "next/navigation";
 import { useQuiz } from "@/lib/quiz-context";
-<<<<<<< HEAD
 import { useAccount, useConnections } from "wagmi";
 import { useSIWE } from "@/lib/use-siwe";
 import { FarcasterAuth } from "@/components/FarcasterAuth";
 import { sdk } from '@farcaster/miniapp-sdk';
-=======
 import { useAccount } from "wagmi";
 import { sdk } from "@farcaster/miniapp-sdk";
 import { signInWithEthereumMiniApp, signInWithEthereumWeb } from "@/lib/siwe-auth";
 
->>>>>>> 1fbed937
 
 interface AuthResponse {
   success: boolean;
@@ -243,11 +240,6 @@
         right: "1rem",
         zIndex: 10
       }}>
-<<<<<<< HEAD
-        <FarcasterAuth 
-          size={48}
-        />
-=======
         <div style={{
           backgroundColor: authData?.success ? "#1e40af" : "#222",
           color: "white",
@@ -274,7 +266,6 @@
             )}
           </div>
         </div>
->>>>>>> 1fbed937
       </div>
       
       {/* Logo and description */}
