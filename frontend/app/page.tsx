--- conflicted
+++ resolved
@@ -6,26 +6,8 @@
 import { useRouter } from "next/navigation";
 import { useQuiz } from "@/lib/quiz-context";
 import { sdk } from "@farcaster/miniapp-sdk";
-<<<<<<< HEAD
-import { signInWithEthereumMiniApp, signInWithEthereumWeb } from "@/lib/siwe-auth";
-import { useAccount, useConnections } from "wagmi";
-import { FarcasterAuth } from "@/components/FarcasterAuth";
-import { supabase } from "@/lib/supabase-client";
-
-
-interface AuthResponse {
-  success: boolean;
-  user?: {
-    fid: number;
-    issuedAt?: number;
-    expiresAt?: number;
-  };
-  message?: string;
-}
-=======
 import { useAccount } from "wagmi";
 import { useAuth } from "@/lib/use-auth";
->>>>>>> 6fbf7024
 
 export default function Home() {
   const { isFrameReady, setFrameReady, context } = useMiniKit();
@@ -36,64 +18,8 @@
   const { findGameByRoomCode } = useQuiz();
   const [isJoining, setIsJoining] = useState(false);
   
-<<<<<<< HEAD
-  // Auth state
-  const [authData, setAuthData] = useState<AuthResponse | null>(null);
-  const [isAuthLoading, setIsAuthLoading] = useState(true);
-  const [authError, setAuthError] = useState<string | null>(null);
-  
-  useEffect(() => {
-    const fetchAuthData = async () => {
-      try {
-        setIsAuthLoading(true);
-        setAuthError(null);
-        
-        const isMiniApp = await sdk.isInMiniApp();
-
-        // Qui c'è anche l'url dell immagine profilo utente!
-        
-
-        if (isMiniApp) {
-          const res = await sdk.quickAuth.fetch(`${window.location.origin}/api/auth`);
-          if (res.ok) {
-            const data = await res.json();
-            setAuthData(data);
-            
-            const { data: supabaseData, error: supabaseError } = await supabase.auth.signInAnonymously({
-              options: {
-                data: {
-                  fid: data.user.fid,
-                },
-              },
-            })
-            console.log('🔐 Supabase authentication data:', supabaseData);
-            if (supabaseError) {
-              setAuthError(`Supabase authentication failed: ${supabaseError?.message}`);
-            }
-          } else {
-            const errorData = await res.json();
-            setAuthError(errorData.message || 'Mini-app authentication failed');
-          }
-        } else {
-          // Web authentication
-          const { error: supabaseErrorWeb } = await signInWithEthereumWeb();
-          if (supabaseErrorWeb) {
-            setAuthError(`Web authentication failed: ${supabaseErrorWeb.message}`);
-          }
-        }
-      } catch (error) {
-        setAuthError(error instanceof Error ? error.message : 'Authentication failed');
-      } finally {
-        setIsAuthLoading(false);
-      }
-    };
-    
-    fetchAuthData();
-  }, []); // Empty dependency array - run only once on mount
-=======
   // Use the shared authentication hook
   const { authData, isAuthLoading, authError } = useAuth();
->>>>>>> 6fbf7024
 
   
   
