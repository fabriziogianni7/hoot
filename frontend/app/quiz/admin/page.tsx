"use client";

import { useState, useEffect } from "react";
import { useRouter } from "next/navigation";
import { useQuiz } from "@/lib/quiz-context";
import { useSupabase } from "@/lib/supabase-context";
<<<<<<< HEAD
import { useNetwork } from "@/lib/network-context";
import { useMiniKit } from "@coinbase/onchainkit/minikit";
import { useAccount, useWalletClient, usePublicClient, useConnect, useConnectors, useWriteContract, useSendTransaction, useBalance } from "wagmi";
import { BrowserProvider,  } from "ethers";
import { createQuizOnChain } from "@/lib/contract-helpers";
import { formatAddress, getEthBalance } from "@/lib/contract-helpers";
import { HOOT_QUIZ_MANAGER_ABI, getCurrentContractAddress, ZERO_ADDRESS } from "@/lib/contracts";
import { parseEther } from "viem";
import NetworkSwitcher from "@/components/NetworkSwitcher";
=======
import { useAccount, useSwitchChain, usePublicClient, useWriteContract, useSendTransaction, useBalance, useReadContract } from "wagmi";
import { HOOT_QUIZ_MANAGER_ABI, ZERO_ADDRESS, USDC_ADDRESSES, ERC20_ABI } from "@/lib/contracts";
import { parseEther, parseUnits } from "viem";
>>>>>>> 3a48aaf0
import ShareBox from "@/components/ShareBox";
import { sdk } from "@farcaster/miniapp-sdk";

//custom erc20:0xfF5986B1AbeE9ae2AF04242D207d35BcB6d28b75

interface QuestionOption {
  text: string;
  color: string;
}

interface QuizQuestion {
  text: string;
  options: QuestionOption[];
  correctAnswer: number;
}

export default function AdminPage() {
  const router = useRouter();
  const { startGame, createQuizOnBackend, joinGame: joinGameContext } = useQuiz();
  const { address } = useAccount();
  const { data: walletClient } = useWalletClient();
  const publicClient = usePublicClient();
  const { connect } = useConnect();
  const connectors = useConnectors();
  const { supabase } = useSupabase();
<<<<<<< HEAD
  const { currentNetwork, setNetwork } = useNetwork();
  const { context } = useMiniKit();
=======
  const { data: ethBalance } = useBalance({address});


  const [questions, setQuestions] = useState<QuizQuestion[]>([]);
  const [currentQuestionIndex, setCurrentQuestionIndex] = useState(0);
  const [quizTitle, setQuizTitle] = useState("Name your Quiz");
  const [isCreating, setIsCreating] = useState(false);
  const [error, setError] = useState("");
  const [creationStep, setCreationStep] = useState<string>("");
  const [showShareBox, setShowShareBox] = useState(false);
  const [createdRoomCode, setCreatedRoomCode] = useState<string>("");
  const [addQuestionError, setAddQuestionError] = useState<string>("");
  const [showTooltip, setShowTooltip] = useState(false);
  const [showQuizOptions, setShowQuizOptions] = useState(false);
  const [bountyAmount, setBountyAmount] = useState("0.001");
  const [selectedCurrency, setSelectedCurrency] = useState<'usdc' | 'eth' | 'custom'>('usdc');
  const [customTokenAddress, _setCustomTokenAddress] = useState("");
  const [quizTransaction, setQuizTransaction] = useState<string>("");
  const [_approvalTransaction, setApprovalTransaction] = useState<string>("");
  const [hootContractAddress, setHootContractAddress] = useState<string>("");
>>>>>>> 3a48aaf0
  
  // Wagmi hooks for transactions
  const { writeContract, isPending: isWritePending, error: writeError } = useWriteContract();
  const { sendTransaction, isPending: isSendPending, error: sendError } = useSendTransaction();
  const { data: balance } = useBalance({ address });

<<<<<<< HEAD
  // Debug wagmi state
  useEffect(() => {
    console.log("🔍 Wagmi Debug Info:");
    console.log("address:", address);
    console.log("isWritePending:", isWritePending);
    console.log("isSendPending:", isSendPending);
    console.log("writeError:", writeError);
    console.log("sendError:", sendError);
    console.log("balance:", balance);
    console.log("walletClient:", walletClient);
    console.log("publicClient:", publicClient);
  }, [address, isWritePending, isSendPending, writeError, sendError, balance, walletClient, publicClient]);

  // Helper function to convert wagmi walletClient to ethers Signer
  const getEthersSigner = async () => {
    if (!walletClient) return null;
    const { account, chain, transport } = walletClient;
    const network = {
      chainId: chain.id,
      name: chain.name,
      ensAddress: chain.contracts?.ensRegistry?.address,
    };
    const provider = new BrowserProvider(transport, network);
    const signer = await provider.getSigner(account.address);
    return signer;
  };

  // Helper function to get ethers Provider from publicClient
  const getEthersProvider = () => {
    if (!publicClient) return null;
    const network = {
      chainId: publicClient.chain.id,
      name: publicClient.chain.name,
      ensAddress: publicClient.chain.contracts?.ensRegistry?.address,
    };
    return new BrowserProvider(publicClient.transport, network);
  };

  // Create quiz on-chain using wagmi (Farcaster compatible)
  const createQuizWithWagmi = async (quizId: string, prizeAmount: string) => {
    const contractAddress = getCurrentContractAddress();
    const prizeAmountWei = parseEther(prizeAmount);
    
    console.log('Creating quiz with wagmi:', {
      contractAddress,
      quizId,
      prizeAmount,
      prizeAmountWei: prizeAmountWei.toString()
=======

  useEffect(() => {
    const hootAddress = chain?.id === 8453 ? `0x013e9b64f97e6943dcd1e167ec5c96754a6e9636` as `0x${string}` : `0x573496a44ace1d713723f5d91fcde63bf3d82d3a` as `0x${string}`;
    setHootContractAddress(hootAddress);
  }, [chain]);


  // Determine ERC20 token address based on selected currency
  const getTokenAddress = (): `0x${string}` | undefined => {
    if (selectedCurrency === 'usdc') {
      return (chain?.id === 8453 ? USDC_ADDRESSES.base : USDC_ADDRESSES.baseSepolia) as `0x${string}`;
    } else if (selectedCurrency === 'custom' && customTokenAddress) {
      return customTokenAddress as `0x${string}`;
    }
    return undefined;
  };

  const tokenAddress = getTokenAddress();

  // Read ERC20 token balance
  const { data: erc20Balance, refetch: refetchErc20Balance } = useReadContract({
    address: tokenAddress,
    abi: ERC20_ABI,
    functionName: 'balanceOf',
    args: address ? [address] : undefined,
    query: {
      enabled: !!address && !!tokenAddress && selectedCurrency !== 'eth'
    }
  });

  // Read ERC20 token decimals
  const { data: tokenDecimals } = useReadContract({
    address: tokenAddress,
    abi: ERC20_ABI,
    functionName: 'decimals',
    query: {
      enabled: !!tokenAddress && selectedCurrency !== 'eth'
    }
  });



  // Create quiz on-chain using wagmi
  const createQuizOnChain = async (
    quizId: string,
    tokenAddress: string,
    amount: string,
    decimals: number = 18
  ) => {
    
    const isETH = tokenAddress === ZERO_ADDRESS;
    
    // Parse amount based on token type
    const amountWei = isETH 
      ? parseEther(amount)
      : parseUnits(amount, decimals);
    
    console.log('Creating quiz on-chain:', {
      hootContractAddress,
      quizId,
      tokenAddress,
      amount,
      decimals,
      amountWei: amountWei.toString(),
      isETH
    });
    
    const txHash = await  writeContractAsync({
      address: hootContractAddress as `0x${string}`,
      abi: HOOT_QUIZ_MANAGER_ABI,
      functionName: 'createQuiz',
      args: [quizId, tokenAddress as `0x${string}`, amountWei],
      value: isETH ? amountWei : BigInt(0),
>>>>>>> 3a48aaf0
    });

    try {
      const txHash = await writeContract({
        address: contractAddress as `0x${string}`,
        abi: HOOT_QUIZ_MANAGER_ABI,
        functionName: 'createQuiz',
        args: [quizId, ZERO_ADDRESS, prizeAmountWei],
        value: prizeAmountWei,
      });
      
      console.log('Quiz created successfully:', txHash);
      return txHash;
    } catch (error) {
      console.error('Error creating quiz:', error);
      throw error;
    }
  };

  // CSS per forzare i colori degli input
  const placeholderStyle = `
    .quiz-input::placeholder {
      color: #D1D5DB !important;
      opacity: 1 !important;
    }
    .quiz-input {
      color: white !important;
    }
    .quiz-input.question-text {
      color: black !important;
    }
    .quiz-input.question-text::placeholder {
      color: #6B7280 !important;
    }
  `;
  
  const [currentQuestion, setCurrentQuestion] = useState<QuizQuestion>({
    text: "",
    options: [
      { text: "", color: "hover:opacity-80" },
      { text: "", color: "hover:opacity-80" },
      { text: "", color: "hover:opacity-80" },
      { text: "", color: "hover:opacity-80" }
    ],
    correctAnswer: 0
  });
  const [questions, setQuestions] = useState<QuizQuestion[]>([]);
  const [currentQuestionIndex, setCurrentQuestionIndex] = useState(0);
  const [quizTitle, setQuizTitle] = useState("Name your Quiz");
  const [prizeAmount, setPrizeAmount] = useState("0.001");
  const [isCreating, setIsCreating] = useState(false);
  const [error, setError] = useState("");
  const [showNetworkSwitcher, setShowNetworkSwitcher] = useState(false);
  const [ethBalance, setEthBalance] = useState<string>("");
  const [creationStep, setCreationStep] = useState<string>("");
  const [showShareBox, setShowShareBox] = useState(false);
  const [createdRoomCode, setCreatedRoomCode] = useState<string>("");
  const [addQuestionError, setAddQuestionError] = useState<string>("");
  const [showErrorModal, setShowErrorModal] = useState(false);
  const [showTooltip, setShowTooltip] = useState(false);
  const [showQuizOptions, setShowQuizOptions] = useState(false);
  const [rewardAmount, setRewardAmount] = useState("0.001");
  const [selectedCurrency, setSelectedCurrency] = useState<'usdc' | 'eth' | 'custom'>('usdc');
  const [customTokenAddress, setCustomTokenAddress] = useState("");

  // Determine wallet info (Farcaster or wagmi)
  const farcasterUser = context?.user as { addresses?: string[] } | undefined;
  const walletAddress = address || farcasterUser?.addresses?.[0];
  const isInFarcaster = !!context;

  // Load ETH balance using wagmi
  useEffect(() => {
    if (balance) {
      setEthBalance(balance.formatted);
    }
  }, [balance]);

  // Effetto per caricare la domanda corrente quando cambia l'indice
  useEffect(() => {
    if (currentQuestionIndex < questions.length) {
      // Stiamo modificando una domanda esistente
      setCurrentQuestion(questions[currentQuestionIndex]);
    } else {
      // Stiamo creando una nuova domanda
      setCurrentQuestion({
        text: "",
        options: [
          { text: "", color: "hover:opacity-80" },
          { text: "", color: "hover:opacity-80" },
          { text: "", color: "hover:opacity-80" },
          { text: "", color: "hover:opacity-80" }
        ],
        correctAnswer: 0
      });
    }
  }, [currentQuestionIndex, questions]);

  const handleOptionChange = (index: number, value: string) => {
    const newOptions = [...currentQuestion.options];
    newOptions[index] = { ...newOptions[index], text: value };
    setCurrentQuestion({ ...currentQuestion, options: newOptions });
    // Pulisci l'errore quando l'utente modifica le opzioni
    setAddQuestionError("");
    // Nascondi il tooltip se la domanda è ora completa
    const filledOptions = newOptions.filter(opt => opt.text.trim() !== "");
    if (currentQuestion.text.trim() !== "" && filledOptions.length >= 2) {
      setShowTooltip(false);
    }
  };

  const handleCorrectAnswerChange = (index: number) => {
    setCurrentQuestion({ ...currentQuestion, correctAnswer: index });
    // Pulisci l'errore quando l'utente seleziona una risposta corretta
    setAddQuestionError("");
    // Non nascondere il tooltip qui, solo quando la domanda è completa
  };

  const handleSaveQuestion = () => {
    // Validazione
    if (currentQuestion.text.trim() === "") {
      alert("Please enter a question");
      return;
    }

    // Verifica che almeno due opzioni siano compilate
    const filledOptions = currentQuestion.options.filter(opt => opt.text.trim() !== "");
    if (filledOptions.length < 2) {
      alert("Please add at least two answer options");
      return;
    }

    const newQuestions = [...questions];
    
    if (currentQuestionIndex < questions.length) {
      // Modifica di una domanda esistente
      newQuestions[currentQuestionIndex] = currentQuestion;
    } else {
      // Aggiunta di una nuova domanda
      newQuestions.push(currentQuestion);
    }
    
    setQuestions(newQuestions);
    
    // Passa alla prossima domanda
    setCurrentQuestionIndex(newQuestions.length);
  };

  const handleQuestionClick = (index: number) => {
    // Salva la domanda corrente prima di cambiare
    if (currentQuestion.text.trim() !== "") {
      const newQuestions = [...questions];
      
      if (currentQuestionIndex < questions.length) {
        // Aggiorna la domanda esistente
        newQuestions[currentQuestionIndex] = currentQuestion;
      } else if (currentQuestionIndex === questions.length) {
        // Aggiungi la nuova domanda
        newQuestions.push(currentQuestion);
      }
      
      setQuestions(newQuestions);
    }
    
    // Passa alla domanda selezionata
    setCurrentQuestionIndex(index);
  };

  const handleAddQuestion = () => {
    // Pulisci errori precedenti
    setAddQuestionError("");
    
    // Controlla se la domanda è completa (testo + almeno 2 risposte)
    const hasQuestionText = currentQuestion.text.trim() !== "";
    const filledOptions = currentQuestion.options.filter(opt => opt.text.trim() !== "");
    const hasEnoughAnswers = filledOptions.length >= 2;
    
    // Se la domanda non è completa, mostra il tooltip e non procedere
    if (!hasQuestionText || !hasEnoughAnswers) {
      setShowTooltip(true);
      return;
    }

    // Salva automaticamente la domanda corrente se ha contenuto
    if (currentQuestion.text.trim() !== "") {
      const newQuestions = [...questions];
      
      if (currentQuestionIndex < questions.length) {
        // Aggiorna la domanda esistente
        newQuestions[currentQuestionIndex] = currentQuestion;
      } else {
        // Aggiungi la nuova domanda
        newQuestions.push(currentQuestion);
      }
      
      setQuestions(newQuestions);
    }
    
    // Passa a una nuova domanda
    setCurrentQuestionIndex(questions.length + (currentQuestion.text.trim() !== "" ? 1 : 0));
  };

  const handleDeleteQuestion = (index: number) => {
    const newQuestions = questions.filter((_, i) => i !== index);
    setQuestions(newQuestions);
    
    // Se stiamo eliminando la domanda corrente, vai alla prima domanda disponibile
    if (currentQuestionIndex === index) {
      if (newQuestions.length > 0) {
        setCurrentQuestionIndex(0);
      } else {
        setCurrentQuestionIndex(0);
        setCurrentQuestion({
          text: "",
          options: [
            { text: "", color: "hover:opacity-80" },
            { text: "", color: "hover:opacity-80" },
            { text: "", color: "hover:opacity-80" },
            { text: "", color: "hover:opacity-80" }
          ],
          correctAnswer: 0
        });
      }
    } else if (currentQuestionIndex > index) {
      // Se la domanda eliminata era prima di quella corrente, decrementa l'indice
      setCurrentQuestionIndex(currentQuestionIndex - 1);
    }
  };

  const handleFreeQuiz = () => {
    setShowQuizOptions(false);
    setShowShareBox(true);
  };

  const handleRewardQuiz = async () => {
    if (!walletAddress) {
      setError("Please connect your wallet to create a quiz with rewards");
      return;
    }

    try {
      setCreationStep("Creating quiz with reward on chain...");
      
      // Validate reward amount
      const rewardAmountNum = parseFloat(rewardAmount);
      if (isNaN(rewardAmountNum) || rewardAmountNum <= 0) {
        setError("Invalid reward amount");
        return;
      }
      
      // Check balance
      if (ethBalance && parseFloat(ethBalance) < rewardAmountNum) {
        setError(`Insufficient balance. You have ${ethBalance} ETH but need ${rewardAmount} ETH`);
        return;
      }
      
      // Create quiz on-chain with reward deposit
      if (address) {
        try {
          const txHash = await createQuizWithWagmi(createdRoomCode, rewardAmount);
          console.log("Quiz created on-chain with reward deposit:", txHash);
          console.log("Reward amount deposited:", rewardAmount, "ETH");
        } catch (error) {
          console.error("Error creating quiz on-chain:", error);
          setError("Failed to create quiz on blockchain. Please try again.");
          return;
        }
<<<<<<< HEAD
      }
      
      setShowQuizOptions(false);
      setShowShareBox(true);
=======
        tokenAddress = customTokenAddress.trim();
        decimals = tokenDecimals ? Number(tokenDecimals) : 18;
      } else {
        setError("Invalid currency selection");
        return;
      }

      // For ERC20 tokens, approve the contract first
      if (tokenAddress !== ZERO_ADDRESS) {
        

        const amountWei = parseUnits(bountyAmount, decimals);

        setCreationStep("Checking token allowance...");
        
        const currentAllowance = await publicClient?.readContract({
          address: tokenAddress as `0x${string}`,
          abi: ERC20_ABI,
          functionName: 'allowance',
          args: [address, hootContractAddress as `0x${string}`]
        }) as bigint | undefined;

        // If allowance is insufficient, request approval
        if (!currentAllowance || currentAllowance < amountWei) {
          setCreationStep("Requesting token approval...");
          const approvalHash = await writeContractAsync({
            address: tokenAddress as `0x${string}`,
            abi: ERC20_ABI,
            functionName: 'approve',
            args: [hootContractAddress as `0x${string}`, BigInt(amountWei)]
          });

          setApprovalTransaction(approvalHash);
          
          setCreationStep("Waiting for approval confirmation...");
          
        }
      }
      
      // Create quiz on-chain with bounty
      setCreationStep("Creating quiz with bounty on-chain...");
      const txHash = await createQuizOnChain(quizId, tokenAddress, bountyAmount, decimals);
      
      // Update backend with prize token, contract address, and transaction hash
      await supabase
        .from('quizzes')
        .update({ 
          prize_token: tokenAddress,
          prize_amount: parseFloat(bountyAmount),
          contract_address: hootContractAddress,
          contract_tx_hash: txHash
        })
        .eq('id', quizId);
      
      console.log("Quiz created on-chain with bounty:", {
        quizId,
        roomCode: createdRoomCode,
        txHash,
        amount: bountyAmount,
        currency: selectedCurrency,
        tokenAddress
      });
    
      
>>>>>>> 3a48aaf0
    } catch (error) {
      console.error("Error creating quiz with reward:", error);
      setError("Failed to create quiz with reward. Please try again.");
    }
  };

<<<<<<< HEAD
  const handleSaveQuiz = async () => {
    if (isCreating) return;
=======
  useEffect(() => {
    if (quizTransaction) {
      setShowQuizOptions(false);
        setShowShareBox(true);
        setCreationStep("");
      }
  }, [quizTransaction]);


 


  // Step 1: Create quiz in backend and generate room
  const handleSaveQuiz = async (): Promise<{ quizId: string; roomCode: string } | null> => {
    if (isCreating) return null;
>>>>>>> 3a48aaf0
    
    setIsCreating(true);
    setError("");
    setCreationStep("");
    
    try {
      // Validate wallet
      if (!walletAddress) {
        setError("Please connect your wallet first");
        setIsCreating(false);
        return;
      }
      console.log("wallet Address", walletAddress);
      if (!walletClient && !isInFarcaster) {
        setError("No wallet connected. Please connect wallet or use Farcaster.");
        setIsCreating(false);
        return;
      }
      
      // Salva la domanda corrente se ha contenuto
      const allQuestions = [...questions];
      if (currentQuestion.text.trim() !== "") {
        if (currentQuestionIndex < questions.length) {
          allQuestions[currentQuestionIndex] = currentQuestion;
        } else {
          allQuestions.push(currentQuestion);
        }
      }
      
      if (allQuestions.length === 0) {
        setError("Please add at least one question");
        setIsCreating(false);
        return;
      }
      
      // Validate prize amount
      const prizeAmountNum = parseFloat(prizeAmount);
      if (isNaN(prizeAmountNum) || prizeAmountNum <= 0) {
        setError("Invalid prize amount");
        setIsCreating(false);
        return;
      }
      
      // Skip balance check for initial quiz creation - will be handled in quiz options
      console.log("Skipping balance check for initial quiz creation");
      
      // Step 1: Create quiz in backend first (to get quiz_id)
      setCreationStep("Saving quiz to database...");
      
      const quiz = {
        id: `quiz-${Date.now()}`, // Temporary ID, backend will generate the real one
        title: quizTitle || "Name your quiz",
        description: "Created from the admin interface",
        questions: allQuestions.map((q, i) => ({
          id: `q-${i}`,
          text: q.text,
          options: q.options.map(opt => opt.text),
          correctAnswer: q.correctAnswer,
          timeLimit: 15
        })),
        createdAt: new Date()
      };
<<<<<<< HEAD
      
      // Get contract address from environment
      const contractAddress = process.env.NEXT_PUBLIC_CONTRACT_ADDRESS || "";
      
      // Create in backend with prize amount and contract address
      const backendQuizId = await createQuizOnBackend(
        quiz,
        contractAddress, // Pass the contract address
        undefined, // tx hash will be set after on-chain creation
        walletAddress,
        prizeAmountNum // Pass the prize amount
=======
      const userFid = (await (sdk.context)).user.fid;

      // Create quiz in backend (no contract info yet)
      const backendQuizId = await createQuizOnBackend(
        quiz,
        undefined, // Contract address (will be set later if bounty is added)
        chain?.id, // network id
        userFid?.toString(), // user fid (not available in this context)
        address, // user address (creator address)
        0, // prize amount (will be updated later for bounty quizzes)
        undefined // prize token (will be updated later for bounty quizzes)
>>>>>>> 3a48aaf0
      );
      
      console.log("Quiz saved to backend with ID:", backendQuizId);
      
      // Step 2: Skip on-chain creation for now - will be handled in quiz options
      console.log("Quiz prepared for creation. On-chain creation will be handled in quiz options.");
      
      // Step 3: Start game session and join as creator
      setCreationStep("Preparing quiz...");
      
      const generatedRoomCode = await startGame(backendQuizId);
      
      // Auto-join as the creator
      const creatorPlayerId = await joinGameContext("Creator", walletAddress, generatedRoomCode);
      
      // Update game session with creator
      const { data: gameSessionData } = await supabase
        .from('game_sessions')
        .select('id')
        .eq('room_code', generatedRoomCode)
        .single();
        
      if (gameSessionData) {
        await supabase
          .from('game_sessions')
          .update({ creator_session_id: creatorPlayerId })
          .eq('id', gameSessionData.id);
      }
      
      // Store creator ID in localStorage
      localStorage.setItem("quizPlayerId", creatorPlayerId);
      
      // Show quiz options modal instead of immediate redirect
      setCreatedRoomCode(generatedRoomCode);
      setShowQuizOptions(true);
      
    } catch (err) {
      console.error("Error creating quiz:", err);
      const errorMessage = err instanceof Error ? err.message : "Failed to create quiz. Please try again.";
      setError(errorMessage);
      setIsCreating(false);
      setCreationStep("");
    }
  };


  // Calcola il numero della domanda corrente (per visualizzazione)
  const displayQuestionNumber = currentQuestionIndex + 1;

  // Ottieni un riassunto breve della domanda per i pulsanti (max 10 caratteri)
  const getQuestionSummary = (question: QuizQuestion) => {
    if (!question.text) return "";
    return question.text.length > 10 ? question.text.substring(0, 10) + "..." : question.text;
  };

  return (
    <div className="min-h-screen w-full bg-black text-white relative overflow-hidden">
      <style dangerouslySetInnerHTML={{ __html: placeholderStyle }} />
      {/* Background network effect */}
      <div 
        className="absolute inset-0 z-0 opacity-40"
        style={{
          backgroundImage: "url('/network-bg.svg')",
          backgroundSize: "cover",
          backgroundPosition: "center"
        }}
      />
      
      {/* Logo in top left */}
      <div className="absolute top-4 left-4 z-20">
        <img 
          src="/Logo.png" 
          alt="Hoot Logo" 
          className="h-20 w-auto cursor-pointer hover:opacity-80 transition-opacity"
          onClick={() => router.push('/')}
        />
      </div>

      {/* Content container */}
      <div className="relative z-10 flex flex-col items-center min-h-screen px-4 pt-20">
        {/* Network Switcher */}
        <div className="w-full max-w-md mb-4 flex justify-center">
          <div className="relative">
            {/* <button
              onClick={() => setShowNetworkSwitcher(!showNetworkSwitcher)}
              className="flex items-center space-x-2 bg-gray-800/50 rounded-lg px-3 py-2 hover:bg-gray-700/50 transition-colors cursor-pointer"
            >
              <div className="w-4 h-4 rounded-full bg-green-500"></div>
              <span className="text-sm text-gray-300">
                Base Sepolia
              </span>
              <svg className="w-4 h-4 text-gray-400" fill="none" stroke="currentColor" viewBox="0 0 24 24">
                <path strokeLinecap="round" strokeLinejoin="round" strokeWidth={2} d="M19 9l-7 7-7-7" />
              </svg>
            </button> */}
            
            {showNetworkSwitcher && (
              <div className="absolute top-full left-0 mt-1 w-full bg-gray-800 rounded-lg shadow-lg z-50">
                {/* <button
                  onClick={() => {
                    setNetwork('baseSepolia');
                    setShowNetworkSwitcher(false);
                  }}
                  className={`w-full px-3 py-2 text-left text-sm hover:bg-gray-700 rounded-lg ${
                    currentNetwork === 'baseSepolia' ? 'bg-gray-700 text-white' : 'text-gray-300'
                  }`}
                >
                  Base Sepolia
                </button> */}
              </div>
            )}
          </div>
        </div>


        {/* Error/Status Messages */}
        {error && (
          <div className="w-full max-w-md mb-1 bg-red-500/20 border border-red-500 rounded-lg p-3 text-center text-red-200">
            {error}
          </div>
        )}
        {writeError && (
          <div className="w-full max-w-md mb-1 bg-red-500/20 border border-red-500 rounded-lg p-3 text-center text-red-200">
            Transaction Error: {writeError.message}
          </div>
        )}
        {sendError && (
          <div className="w-full max-w-md mb-1 bg-red-500/20 border border-red-500 rounded-lg p-3 text-center text-red-200">
            Send Error: {sendError.message}
          </div>
        )}
        {creationStep && (
          <div className="w-full max-w-md mb-3 bg-purple-500/20 border border-purple-500 rounded-lg p-3 text-center text-purple-200">
            {creationStep}
          </div>
        )}

        {/* Top navigation */}
        <div className="w-full max-w-md flex justify-center items-center mb-1">
          <input
            type="text"
            value={quizTitle}
            onChange={(e) => setQuizTitle(e.target.value)}
            placeholder="Quiz Title"
            className="px-4 py-2 mb-3 text-sm rounded bg-black text-white border border-white w-full"
          />
        </div>
        
        {/* Question input */}
        <div className="w-full max-w-md mb-6">
          <div className="bg-white rounded p-3 h-24 relative">
            <textarea
              value={currentQuestion.text}
              onChange={(e) => {
                setCurrentQuestion({ ...currentQuestion, text: e.target.value });
                // Pulisci l'errore quando l'utente modifica il testo della domanda
                setAddQuestionError("");
                // Nascondi il tooltip se la domanda è ora completa
                const filledOptions = currentQuestion.options.filter(opt => opt.text.trim() !== "");
                if (e.target.value.trim() !== "" && filledOptions.length >= 2) {
                  setShowTooltip(false);
                }
              }}
              placeholder="Enter your question here"
              className="quiz-input question-text w-full h-full bg-transparent text-center resize-none focus:outline-none absolute inset-0 flex items-center justify-center text-sm"
              style={{ 
                display: 'flex', 
                marginTop: '16px',
                alignItems: 'center', 
                justifyContent: 'center',
                padding: '1rem'
              }}
            />
          </div>
        </div>
        
        {/* Answer options */}
        <div className="w-full max-w-md flex flex-col gap-4 mb-8">
          {currentQuestion.options.map((option, index) => {
            const colors = ["#0DCEFB", "#53DB1E", "#FDCC0E", "#F70000"];
            return (
            <div 
              key={index}
              className={`${option.color} rounded p-4 text-white relative border-2`}
              style={{ 
                backgroundColor: `${colors[index]}40`, // Aggiunge opacità al colore di sfondo
                borderColor: colors[index],
                borderWidth: '2px'
              }}
              onClick={() => handleCorrectAnswerChange(index)}
            >
              {/* Indicatore di risposta corretta */}
              <div className="absolute top-1 right-1 w-4 h-4 rounded-full flex items-center justify-center"
                   style={{ 
                     backgroundColor: currentQuestion.correctAnswer === index ? 'white' : 'rgba(255, 255, 255, 0.3)'
                   }}>
                {currentQuestion.correctAnswer === index ? (
                  <svg className="w-3 h-3 text-green-600" fill="none" stroke="currentColor" viewBox="0 0 24 24">
                    <path strokeLinecap="round" strokeLinejoin="round" strokeWidth={3} d="M5 13l4 4L19 7" />
                  </svg>
                ) : (
                  <div className="w-2 h-2 rounded-full bg-white"></div>
                )}
              </div>
              <input
                type="text"
                value={option.text}
                onChange={(e) => handleOptionChange(index, e.target.value)}
                placeholder={`add reply ${index + 1}`}
                className="quiz-input w-full bg-transparent focus:outline-none"
                onClick={(e) => e.stopPropagation()}
              />
            </div>
            );
          })}
        </div>
        
        {/* Question navigation */}
        <div className="w-full max-w-md flex items-center space-x-4 pb-2 overflow-x-auto px-2 scrollbar-hide">
          {questions.map((question, index) => (
            <div 
              key={index}
              className={`bg-black border ${currentQuestionIndex === index ? 'border-white' : 'border-white/30'} rounded px-4 py-2 text-sm cursor-pointer hover:border-white transition-colors flex-shrink-0 relative`}
              onClick={() => handleQuestionClick(index)}
            >
              <button
                onClick={(e) => {
                  e.stopPropagation();
                  handleDeleteQuestion(index);
                }}
                className="absolute top-0 right-0 text-white hover:text-gray-300 p-1"
                title="Delete question"
              >
                <svg className="w-3 h-3" fill="none" stroke="currentColor" viewBox="0 0 24 24">
                  <path strokeLinecap="round" strokeLinejoin="round" strokeWidth={2} d="M6 18L18 6M6 6l12 12" />
                </svg>
              </button>
              <div>
                Question {index + 1}
              </div>
            </div>
          ))}
          
          {/* Current question button (if it's a new question) */}
          {currentQuestionIndex === questions.length && (
            <div 
              className="bg-black border border-white rounded px-4 py-2 text-sm flex-shrink-0"
            >
              Question {displayQuestionNumber}<br/>
              {currentQuestion.text ? getQuestionSummary(currentQuestion) : ""}
            </div>
          )}
          
          {/* Add question button */}
          <div className="flex flex-col items-center relative">
            <button 
              className="bg-black border border-white/30 rounded px-4 py-2 text-2xl flex-shrink-0 hover:border-white transition-colors"
              onClick={handleAddQuestion}
            >
              +
            </button>
            {addQuestionError && (
              <div className="mt-2 text-xs text-red-400 text-center max-w-48">
                {addQuestionError}
              </div>
            )}
            {showTooltip && (
              <div className="absolute bottom-full left-1/2 transform -translate-x-1/2 mb-2 bg-gray-300 text-black text-xs px-2 py-1 rounded shadow-lg z-50 whitespace-nowrap">
                Complete the current question
                <div className="absolute top-full left-1/2 transform -translate-x-1/2 w-0 h-0 border-l-4 border-r-4 border-t-4 border-transparent border-t-gray-300"></div>
              </div>
            )}
          </div>
        </div>
        
        {/* Action buttons */}
        <div className="mt-6 flex flex-col gap-4 w-full max-w-md">
            <button
              onClick={handleSaveQuiz}
              disabled={isCreating}
              className="px-8 py-4 rounded text-white font-bold disabled:opacity-50 disabled:cursor-not-allowed"
              style={{
                backgroundColor: isCreating ? "#666" : "#795AFF"
              }}
            >
              {isCreating ? 'Creating...' : 'Create Quiz'}
            </button>
          
          {/* AI Agent button */}
          
        </div>
      </div>
      
      {/* Quiz Options Modal */}
      {showQuizOptions && (
        <div className="fixed inset-0 bg-black bg-opacity-50 flex items-end justify-center z-50">
          <div className="bg-black border border-white rounded-t-lg p-6 w-full max-w-md mx-4 mb-0 relative">
            {/* X button to close modal */}
            <button
              onClick={() => setShowQuizOptions(false)}
              className="absolute top-4 right-4 text-white hover:text-gray-300 transition-colors z-10"
            >
              <svg className="w-5 h-5" fill="none" stroke="currentColor" viewBox="0 0 24 24">
                <path strokeLinecap="round" strokeLinejoin="round" strokeWidth={2} d="M6 18L18 6M6 6l12 12" />
              </svg>
            </button>
            <div className="text-center mb-6">
              <h3 className="text-white text-lg font-semibold mb-2">
                Choose Quiz Type
              </h3>
              <p className="text-gray-300 text-sm">
                How would you like to create your quiz?
              </p>
            </div>
            
            <div className="space-y-4">
              {/* Free Quiz Option */}
              <button
                onClick={handleFreeQuiz}
                className="w-full p-4 bg-purple-600/20 border border-gray-600 rounded-lg text-white hover:bg-purple-700 transition-colors"
              >
                <div className="text-left">
                  <div className="font-semibold text-lg">Free Quiz</div>
                  <div className="text-sm text-gray-300">Create quiz without rewards</div>
                </div>
              </button>
              
              {/* Reward Quiz Option with Input */}
              <div className="bg-purple-600/20 rounded-lg p-4">
                <button
                  onClick={handleRewardQuiz}
                  className="w-full p-3 bg-purple-600/40 border border-purple-500 rounded-lg text-white hover:bg-purple-700 transition-colors mb-3"
                >
                  <div className="text-left">
                    <div className="font-semibold">Quiz with Rewards</div>
                    <div className="text-sm text-purple-200">Add rewards from your wallet</div>
                  </div>
                </button>
                
                {/* Network Switcher */}
                <div className="p-3 bg-purple-600/20 rounded-lg mb-3">
                  <button
                    onClick={() => {
                      const newNetwork = currentNetwork === 'baseSepolia' ? 'base' : 'baseSepolia';
                      setNetwork(newNetwork);
                    }}
                    className="w-full flex items-center justify-between p-2 bg-gray-600 hover:bg-gray-500 rounded text-white transition-colors"
                  >
                    <div className="flex items-center space-x-2">
                      <div className="w-2 h-2 bg-green-500 rounded-full"></div>
                      <span className="text-sm font-medium">
                        {currentNetwork === 'baseSepolia' ? 'Base Sepolia' : 
                         currentNetwork === 'base' ? 'Base Mainnet' : 
                         'Base Sepolia'}
                      </span>
                    </div>
                    <svg className="w-4 h-4 text-gray-400" fill="none" stroke="currentColor" viewBox="0 0 24 24">
                      <path strokeLinecap="round" strokeLinejoin="round" strokeWidth={2} d="M8 7h12m0 0l-4-4m4 4l-4 4m0 6H4m0 0l4 4m-4-4l4-4" />
                    </svg>
                  </button>
                </div>
                
                {/* Currency Selector */}
                <div className="p-3 bg-purple-600/20 rounded-lg mb-3">
                  <label className="block text-white text-sm font-medium mb-2">
                    Reward Currency
                  </label>
                  <div className="flex gap-2">
                    <button
                      onClick={() => setSelectedCurrency('usdc')}
                      className={`px-3 py-2 rounded-lg text-sm font-medium transition-colors ${
                        selectedCurrency === 'usdc'
                          ? 'bg-purple-600/40 text-white'
                          : 'bg-gray-700 text-gray-300 hover:bg-gray-600'
                      }`}
                    >
                      USDC
                    </button>
                    <button
                      onClick={() => setSelectedCurrency('eth')}
                      className={`px-3 py-2 rounded-lg text-sm font-medium transition-colors ${
                        selectedCurrency === 'eth'
                          ? 'bg-purple-600/40 text-white'
                          : 'bg-gray-700 text-gray-300 hover:bg-gray-600'
                      }`}
                    >
                      ETH
                    </button>
                    <button
                      onClick={() => setSelectedCurrency('custom')}
                      className={`px-3 py-2 rounded-lg text-sm font-medium transition-colors ${
                        selectedCurrency === 'custom'
                          ? 'bg-purple-600/40 text-white'
                          : 'bg-gray-700 text-gray-300 hover:bg-gray-600'
                      }`}
                    >
                      Custom
                    </button>
                  </div>
                </div>

                {/* Custom Token Address Input */}  
                {selectedCurrency === 'custom' && (
                  <div className="p-3 bg-purple-600/20 rounded-lg mb-3">
                    <label className="block text-white text-sm font-medium mb-2">
                      Token Contract Address
                    </label>
                    <input
                      type="text"
                      value={customTokenAddress}
                      onChange={(e) => setCustomTokenAddress(e.target.value)}
                      placeholder="0x..."
                      className="w-full px-3 py-2 bg-gray-600 border border-gray-500 rounded text-white focus:outline-none focus:border-purple-500"
                    />
                    <div className="text-xs text-gray-400 mt-1">
                      Enter the ERC20 token contract address
                    </div>
                  </div>
                )}

                {/* Reward Amount Input */}
                <div className="p-3 bg-purple-600/20 rounded-lg">
                  <label className="block text-white text-sm font-medium mb-2">
                    Reward Amount ({selectedCurrency === 'usdc' ? 'USDC' : selectedCurrency === 'eth' ? 'ETH' : 'Tokens'})
                  </label>
                  <input
                    type="number"
                    step="0.001"
                    min="0"
                    value={rewardAmount}
                    onChange={(e) => setRewardAmount(e.target.value)}
                    className="w-full px-3 py-2 bg-gray-600 border border-gray-500 rounded text-white focus:outline-none focus:border-purple-500"
                    placeholder={selectedCurrency === 'usdc' ? '10' : selectedCurrency === 'eth' ? '0.001' : '100'}
                  />
                  <div className="text-xs text-gray-400 mt-1">
                    Current balance: {ethBalance ? parseFloat(ethBalance).toFixed(selectedCurrency === 'eth' ? 4 : 2) : (selectedCurrency === 'eth' ? '0.0000' : '0.00')} {selectedCurrency === 'usdc' ? 'USDC' : selectedCurrency === 'eth' ? 'ETH' : 'Tokens'}
                  </div>
                </div>
              </div>
            </div>
          </div>
        </div>
      )}

      {/* Share Box */}
      {showShareBox && (
        <ShareBox 
          roomCode={createdRoomCode}
          onClose={() => {
            setShowShareBox(false);
            // Navigate to lobby after closing share box
            router.push(`/quiz/lobby?room=${createdRoomCode}`);
          }}
          onGoToLobby={() => {
            setShowShareBox(false);
            router.push(`/quiz/lobby?room=${createdRoomCode}`);
          }}
        />
      )}

    </div>
  );
}<|MERGE_RESOLUTION|>--- conflicted
+++ resolved
@@ -4,7 +4,6 @@
 import { useRouter } from "next/navigation";
 import { useQuiz } from "@/lib/quiz-context";
 import { useSupabase } from "@/lib/supabase-context";
-<<<<<<< HEAD
 import { useNetwork } from "@/lib/network-context";
 import { useMiniKit } from "@coinbase/onchainkit/minikit";
 import { useAccount, useWalletClient, usePublicClient, useConnect, useConnectors, useWriteContract, useSendTransaction, useBalance } from "wagmi";
@@ -14,11 +13,6 @@
 import { HOOT_QUIZ_MANAGER_ABI, getCurrentContractAddress, ZERO_ADDRESS } from "@/lib/contracts";
 import { parseEther } from "viem";
 import NetworkSwitcher from "@/components/NetworkSwitcher";
-=======
-import { useAccount, useSwitchChain, usePublicClient, useWriteContract, useSendTransaction, useBalance, useReadContract } from "wagmi";
-import { HOOT_QUIZ_MANAGER_ABI, ZERO_ADDRESS, USDC_ADDRESSES, ERC20_ABI } from "@/lib/contracts";
-import { parseEther, parseUnits } from "viem";
->>>>>>> 3a48aaf0
 import ShareBox from "@/components/ShareBox";
 import { sdk } from "@farcaster/miniapp-sdk";
 
@@ -44,10 +38,6 @@
   const { connect } = useConnect();
   const connectors = useConnectors();
   const { supabase } = useSupabase();
-<<<<<<< HEAD
-  const { currentNetwork, setNetwork } = useNetwork();
-  const { context } = useMiniKit();
-=======
   const { data: ethBalance } = useBalance({address});
 
 
@@ -68,14 +58,19 @@
   const [quizTransaction, setQuizTransaction] = useState<string>("");
   const [_approvalTransaction, setApprovalTransaction] = useState<string>("");
   const [hootContractAddress, setHootContractAddress] = useState<string>("");
->>>>>>> 3a48aaf0
   
   // Wagmi hooks for transactions
   const { writeContract, isPending: isWritePending, error: writeError } = useWriteContract();
   const { sendTransaction, isPending: isSendPending, error: sendError } = useSendTransaction();
+
+
+  useEffect(() => {
+    const hootAddress = chain?.id === 8453 ? `0x013e9b64f97e6943dcd1e167ec5c96754a6e9636` as `0x${string}` : `0x573496a44ace1d713723f5d91fcde63bf3d82d3a` as `0x${string}`;
+    setHootContractAddress(hootAddress);
+  }, [chain]);
+
   const { data: balance } = useBalance({ address });
 
-<<<<<<< HEAD
   // Debug wagmi state
   useEffect(() => {
     console.log("🔍 Wagmi Debug Info:");
@@ -124,81 +119,6 @@
       quizId,
       prizeAmount,
       prizeAmountWei: prizeAmountWei.toString()
-=======
-
-  useEffect(() => {
-    const hootAddress = chain?.id === 8453 ? `0x013e9b64f97e6943dcd1e167ec5c96754a6e9636` as `0x${string}` : `0x573496a44ace1d713723f5d91fcde63bf3d82d3a` as `0x${string}`;
-    setHootContractAddress(hootAddress);
-  }, [chain]);
-
-
-  // Determine ERC20 token address based on selected currency
-  const getTokenAddress = (): `0x${string}` | undefined => {
-    if (selectedCurrency === 'usdc') {
-      return (chain?.id === 8453 ? USDC_ADDRESSES.base : USDC_ADDRESSES.baseSepolia) as `0x${string}`;
-    } else if (selectedCurrency === 'custom' && customTokenAddress) {
-      return customTokenAddress as `0x${string}`;
-    }
-    return undefined;
-  };
-
-  const tokenAddress = getTokenAddress();
-
-  // Read ERC20 token balance
-  const { data: erc20Balance, refetch: refetchErc20Balance } = useReadContract({
-    address: tokenAddress,
-    abi: ERC20_ABI,
-    functionName: 'balanceOf',
-    args: address ? [address] : undefined,
-    query: {
-      enabled: !!address && !!tokenAddress && selectedCurrency !== 'eth'
-    }
-  });
-
-  // Read ERC20 token decimals
-  const { data: tokenDecimals } = useReadContract({
-    address: tokenAddress,
-    abi: ERC20_ABI,
-    functionName: 'decimals',
-    query: {
-      enabled: !!tokenAddress && selectedCurrency !== 'eth'
-    }
-  });
-
-
-
-  // Create quiz on-chain using wagmi
-  const createQuizOnChain = async (
-    quizId: string,
-    tokenAddress: string,
-    amount: string,
-    decimals: number = 18
-  ) => {
-    
-    const isETH = tokenAddress === ZERO_ADDRESS;
-    
-    // Parse amount based on token type
-    const amountWei = isETH 
-      ? parseEther(amount)
-      : parseUnits(amount, decimals);
-    
-    console.log('Creating quiz on-chain:', {
-      hootContractAddress,
-      quizId,
-      tokenAddress,
-      amount,
-      decimals,
-      amountWei: amountWei.toString(),
-      isETH
-    });
-    
-    const txHash = await  writeContractAsync({
-      address: hootContractAddress as `0x${string}`,
-      abi: HOOT_QUIZ_MANAGER_ABI,
-      functionName: 'createQuiz',
-      args: [quizId, tokenAddress as `0x${string}`, amountWei],
-      value: isETH ? amountWei : BigInt(0),
->>>>>>> 3a48aaf0
     });
 
     try {
@@ -465,103 +385,18 @@
           setError("Failed to create quiz on blockchain. Please try again.");
           return;
         }
-<<<<<<< HEAD
       }
       
       setShowQuizOptions(false);
       setShowShareBox(true);
-=======
-        tokenAddress = customTokenAddress.trim();
-        decimals = tokenDecimals ? Number(tokenDecimals) : 18;
-      } else {
-        setError("Invalid currency selection");
-        return;
-      }
-
-      // For ERC20 tokens, approve the contract first
-      if (tokenAddress !== ZERO_ADDRESS) {
-        
-
-        const amountWei = parseUnits(bountyAmount, decimals);
-
-        setCreationStep("Checking token allowance...");
-        
-        const currentAllowance = await publicClient?.readContract({
-          address: tokenAddress as `0x${string}`,
-          abi: ERC20_ABI,
-          functionName: 'allowance',
-          args: [address, hootContractAddress as `0x${string}`]
-        }) as bigint | undefined;
-
-        // If allowance is insufficient, request approval
-        if (!currentAllowance || currentAllowance < amountWei) {
-          setCreationStep("Requesting token approval...");
-          const approvalHash = await writeContractAsync({
-            address: tokenAddress as `0x${string}`,
-            abi: ERC20_ABI,
-            functionName: 'approve',
-            args: [hootContractAddress as `0x${string}`, BigInt(amountWei)]
-          });
-
-          setApprovalTransaction(approvalHash);
-          
-          setCreationStep("Waiting for approval confirmation...");
-          
-        }
-      }
-      
-      // Create quiz on-chain with bounty
-      setCreationStep("Creating quiz with bounty on-chain...");
-      const txHash = await createQuizOnChain(quizId, tokenAddress, bountyAmount, decimals);
-      
-      // Update backend with prize token, contract address, and transaction hash
-      await supabase
-        .from('quizzes')
-        .update({ 
-          prize_token: tokenAddress,
-          prize_amount: parseFloat(bountyAmount),
-          contract_address: hootContractAddress,
-          contract_tx_hash: txHash
-        })
-        .eq('id', quizId);
-      
-      console.log("Quiz created on-chain with bounty:", {
-        quizId,
-        roomCode: createdRoomCode,
-        txHash,
-        amount: bountyAmount,
-        currency: selectedCurrency,
-        tokenAddress
-      });
-    
-      
->>>>>>> 3a48aaf0
     } catch (error) {
       console.error("Error creating quiz with reward:", error);
       setError("Failed to create quiz with reward. Please try again.");
     }
   };
 
-<<<<<<< HEAD
   const handleSaveQuiz = async () => {
     if (isCreating) return;
-=======
-  useEffect(() => {
-    if (quizTransaction) {
-      setShowQuizOptions(false);
-        setShowShareBox(true);
-        setCreationStep("");
-      }
-  }, [quizTransaction]);
-
-
- 
-
-
-  // Step 1: Create quiz in backend and generate room
-  const handleSaveQuiz = async (): Promise<{ quizId: string; roomCode: string } | null> => {
-    if (isCreating) return null;
->>>>>>> 3a48aaf0
     
     setIsCreating(true);
     setError("");
@@ -624,7 +459,6 @@
         })),
         createdAt: new Date()
       };
-<<<<<<< HEAD
       
       // Get contract address from environment
       const contractAddress = process.env.NEXT_PUBLIC_CONTRACT_ADDRESS || "";
@@ -636,19 +470,6 @@
         undefined, // tx hash will be set after on-chain creation
         walletAddress,
         prizeAmountNum // Pass the prize amount
-=======
-      const userFid = (await (sdk.context)).user.fid;
-
-      // Create quiz in backend (no contract info yet)
-      const backendQuizId = await createQuizOnBackend(
-        quiz,
-        undefined, // Contract address (will be set later if bounty is added)
-        chain?.id, // network id
-        userFid?.toString(), // user fid (not available in this context)
-        address, // user address (creator address)
-        0, // prize amount (will be updated later for bounty quizzes)
-        undefined // prize token (will be updated later for bounty quizzes)
->>>>>>> 3a48aaf0
       );
       
       console.log("Quiz saved to backend with ID:", backendQuizId);
