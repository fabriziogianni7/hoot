--- conflicted
+++ resolved
@@ -659,191 +659,6 @@
               )}
             </div>
 
-<<<<<<< HEAD
-            {/* Chat Component */}
-            <div className="bg-purple-800/40 border border-purple-600/50 rounded-lg p-6 mb-8 w-full max-w-md">
-        <h2 className="text-xl font-semibold mb-4 text-purple-200 flex items-center justify-between">
-          <span>💬 Lobby Chat</span>
-          {isMessagesConnected && (
-            <span className="text-xs text-green-400 flex items-center gap-1">
-            </span>
-          )}
-        </h2>
-
-        {/* Creator Banners - Only show to non-creators, only latest message */}
-        {!isCreator && creatorBanners.length > 0 && (
-          <div className="fixed top-4 right-4 z-50">
-            {creatorBanners.map((banner) => (
-              <div
-                key={banner.id}
-                className="bg-yellow-500/95 border border-yellow-400 rounded-lg p-3 shadow-lg max-w-sm animate-slide-in"
-              >
-                <div className="flex items-start gap-2">
-                  <span className="text-yellow-900 font-semibold text-sm">👑</span>
-                  <div className="flex-1">
-                    <p className="text-xs text-yellow-900 font-semibold mb-1">{banner.playerName}</p>
-                    <p className="text-sm text-yellow-900 whitespace-pre-wrap break-words">{banner.message}</p>
-                  </div>
-                </div>
-              </div>
-            ))}
-          </div>
-        )}
-
-        {/* Messages List - Discord style (no boxes) */}
-        <div className="rounded-lg p-4 mb-4 max-h-64 overflow-y-auto bg-purple-900/30">
-          {messages.length === 0 ? (
-            <p className="text-gray-400 text-sm text-center py-4">No messages yet. Start the conversation!</p>
-          ) : (
-            <div className="space-y-1">
-              {messages.map((message) => {
-                const messageReactions = reactions[message.id] || {};
-                const playerSessionId = localStorage.getItem("playerSessionId");
-                const isCurrentUser = playerSessionId === message.player_session_id;
-                
-                return (
-                  <div
-                    key={message.id}
-                    className={`py-1 px-2 rounded hover:bg-purple-700/20 transition-colors ${
-                      message.is_creator ? "bg-yellow-500/10 border-l-2 border-yellow-400" : ""
-                    }`}
-                  >
-                    <div className="flex items-start gap-2">
-                      {message.is_creator && (
-                        <span className="text-yellow-400 font-semibold text-sm flex-shrink-0">👑</span>
-                      )}
-                      <div className="flex-1 min-w-0">
-                        <div className="flex items-baseline gap-2">
-                          <span className={`text-sm font-semibold ${
-                            message.is_creator ? "text-yellow-300" : "text-purple-200"
-                          }`}>
-                            {message.player_name}
-                            {isCurrentUser && " (you)"}
-                          </span>
-                          <span className="text-xs text-gray-400">
-                            {new Date(message.created_at).toLocaleTimeString([], {
-                              hour: "2-digit",
-                              minute: "2-digit",
-                              second: "2-digit",
-                            })}
-                          </span>
-                        </div>
-                        <p className="text-gray-100 text-sm whitespace-pre-wrap break-words mt-0.5">
-                          {message.message}
-                        </p>
-                        
-                        {/* Reactions - Visible to everyone, but only joined users can interact */}
-                        {Object.keys(messageReactions).length > 0 || joined ? (
-                          <div className="mt-1 flex items-center gap-2 flex-wrap">
-                            {/* Existing reactions */}
-                            {Object.entries(messageReactions).map(([emoji, playerIds]) => {
-                              const count = playerIds.length;
-                              const hasReacted = joined && playerIds.includes(playerSessionId || "");
-                              
-                              if (joined) {
-                                // Joined users can click to toggle reactions
-                                return (
-                                  <button
-                                    key={emoji}
-                                    onClick={() => handleReaction(message.id, emoji)}
-                                    className={`flex items-center gap-1 px-2 py-0.5 rounded text-xs transition-colors ${
-                                      hasReacted
-                                        ? "bg-purple-600/30 border border-purple-500/50 text-purple-200"
-                                        : "bg-gray-700/50 border border-gray-600/50 text-gray-300 hover:bg-gray-700/70"
-                                    }`}
-                                  >
-                                    <span>{emoji}</span>
-                                    <span className="text-xs">{count}</span>
-                                  </button>
-                                );
-                              } else {
-                                // Non-joined users can only see reactions
-                                return (
-                                  <span
-                                    key={emoji}
-                                    className="flex items-center gap-1 px-2 py-0.5 rounded text-xs bg-gray-700/50 border border-gray-600/50 text-gray-300"
-                                  >
-                                    <span>{emoji}</span>
-                                    <span className="text-xs">{count}</span>
-                                  </span>
-                                );
-                              }
-                            })}
-                            
-                            {/* Add reaction button - Only for joined users */}
-                            {joined && (
-                              <div className="relative emoji-picker-container">
-                                <button
-                                  onClick={() => setOpenEmojiPicker(openEmojiPicker === message.id ? null : message.id)}
-                                  className="px-2 py-0.5 rounded text-xs bg-gray-700/50 border border-gray-600/50 text-gray-400 hover:bg-gray-700/70 hover:text-gray-300 transition-colors"
-                                  title="Add reaction"
-                                >
-                                  <span>+</span>
-                                </button>
-                                {openEmojiPicker === message.id && (
-                                  <div className="absolute bottom-full left-0 mb-2 flex gap-1 bg-gray-800 border border-gray-700 rounded-lg p-2 shadow-lg z-10">
-                                    {availableEmojis.map((emoji) => (
-                                      <button
-                                        key={emoji}
-                                        onClick={() => {
-                                          handleReaction(message.id, emoji);
-                                          setOpenEmojiPicker(null);
-                                        }}
-                                        className="text-xl hover:scale-125 transition-transform p-1"
-                                      >
-                                        {emoji}
-                                      </button>
-                                    ))}
-                                  </div>
-                                )}
-                              </div>
-                            )}
-                          </div>
-                        ) : null}
-                      </div>
-                    </div>
-                  </div>
-                );
-              })}
-              <div ref={messagesEndRef} />
-            </div>
-          )}
-        </div>
-
-        {/* Message Input - Visible to all joined players */}
-        {joined && (
-          <form onSubmit={handleSendMessage} className="space-y-2">
-            <div className="flex items-stretch gap-2">
-              <input
-                type="text"
-                value={messageText}
-                onChange={(e) => setMessageText(e.target.value)}
-                placeholder="Send a message..."
-                className="flex-1 min-w-0 px-4 py-2 rounded bg-white border border-gray-300 text-gray-900 placeholder-gray-400 focus:outline-none focus:ring-2 focus:ring-purple-500"
-                maxLength={500}
-                disabled={isSendingMessage}
-              />
-              <button
-                type="submit"
-                disabled={!messageText.trim() || isSendingMessage}
-                className="flex-shrink-0 px-6 py-2 bg-purple-600 hover:bg-purple-700 disabled:bg-gray-700 disabled:cursor-not-allowed rounded text-white font-medium transition-colors"
-              >
-                {isSendingMessage ? (
-                  <span className="flex items-center gap-2">
-                    <span className="w-4 h-4 border-2 border-white border-t-transparent rounded-full animate-spin"></span>
-                  </span>
-                ) : (
-                  "Send"
-                )}
-              </button>
-            </div>
-            <p className="text-xs text-gray-400">Everyone in the lobby can chat</p>
-          </form>
-        )}
-      </div>
-
-            {joined && (
-=======
             {!joined ? (
               <form onSubmit={handleJoin} className="w-full max-w-md">
                 {error && (
@@ -908,7 +723,6 @@
                 </button>
               </form>
             ) : (
->>>>>>> 531dff9d
               <div className="w-full max-w-md flex flex-col gap-4">
                 <div className="relative bg-purple-600/20 border border-purple-500 rounded-lg p-4 text-center">
                   {/* Connection Status Indicator - Green Dot */}
