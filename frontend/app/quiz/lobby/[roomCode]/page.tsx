"use client";

import { useEffect, useState, Suspense, useRef } from "react";
import { useRouter, useParams } from "next/navigation";

// Disable pre-rendering for this page
export const dynamic = "force-dynamic";
import { useQuiz } from "@/lib/quiz-context";
import { useAccount } from "wagmi";
import { useSupabase } from "@/lib/supabase-context";
import { useMiniKit } from "@coinbase/onchainkit/minikit";
import Link from "next/link";
import { useAuth } from "@/lib/use-auth";
import { usePlayerSessionsRealtime } from "@/lib/use-realtime-hooks";

function LobbyContent() {
  const router = useRouter();
  const params = useParams();
  const {
    currentGame,
    getCurrentQuiz,
    joinGame: joinGameContext,
    roomCode: contextRoomCode,
    gameSessionId,
    setCurrentQuiz,
  } = useQuiz();
  const { address } = useAccount();
  const { supabase } = useSupabase();
  const { isFrameReady, setFrameReady } = useMiniKit();
  const { loggedUser, isAuthLoading, authError, triggerAuth } = useAuth();
  const [countdown, setCountdown] = useState<number | null>(null);
  const [playerName, setPlayerName] = useState("");
  const [joined, setJoined] = useState(false);
  const [isJoining, setIsJoining] = useState(false);
  const [error, setError] = useState("");

  const roomCodeFromUrl = params.roomCode as string;
  const [isLoadingGame, setIsLoadingGame] = useState(true);
  const [gameData, setGameData] = useState<{
    id: string;
    creator_session_id?: string;
    status?: string;
    quiz_id?: string;
    quizzes?: {
      id: string;
      title: string;
      description: string;
      created_at: string;
    };
  } | null>(null);
  const [quizData, setQuizData] = useState<{
    id: string;
    title: string;
    description: string;
    questions: Array<{
      id: string;
      text: string;
      options: string[];
      correctAnswer: number;
      timeLimit: number;
    }>;
    createdAt: Date;
  } | null>(null);
  const [isCreator, setIsCreator] = useState(false);

  // Use realtime hook for player sessions
  const { 
    players, 
    isConnected: isRealtimeConnected, 
    reconnectAttempts, 
    isReconnecting 
  } = usePlayerSessionsRealtime(gameSessionId, { 
    initialFetch: true, 
    sortBy: 'joined_at' 
  });

  const quiz = getCurrentQuiz() || quizData;

  // Initialize the miniapp
  useEffect(() => {
    if (!isFrameReady) {
      setFrameReady();
    }
  }, [setFrameReady, isFrameReady]);

  // Load game session if room code is provided
  useEffect(() => {
    const loadGameSession = async () => {
      if (!roomCodeFromUrl) {
        setIsLoadingGame(false);
        return;
      }

      try {
        // Fetch game session from backend
        const { data: gameSession, error: gameError } = await supabase
          .from("game_sessions")
          .select(`*, quizzes (*)`)
          .eq("room_code", roomCodeFromUrl)
          .single();

        if (gameError || !gameSession) {
          console.error("Game session not found:", gameError);
          setError(`Game with PIN "${roomCodeFromUrl}" not found.`);
          setIsLoadingGame(false);
          return;
        }

        console.log("Game session loaded:", gameSession);
        setGameData(gameSession);

        // Load quiz questions
        const { data: questionsData, error: questionsError } = await supabase
          .from("questions")
          .select("*")
          .eq("quiz_id", gameSession.quiz_id)
          .order("order_index", { ascending: true });

        if (!questionsError && questionsData) {
          // Convert to frontend quiz format
          const quiz = {
            id: gameSession.quizzes.id,
            title: gameSession.quizzes.title,
            description: gameSession.quizzes.description || "",
            questions: questionsData.map(
              (q: {
                id: string;
                question_text: string;
                options: string[];
                correct_answer_index: number;
                time_limit: number;
              }) => ({
                id: q.id,
                text: q.question_text,
                options: q.options,
                correctAnswer: q.correct_answer_index,
                timeLimit: q.time_limit || 15,
              })
            ),
            createdAt: new Date(gameSession.quizzes.created_at),
          };
          setQuizData(quiz);

          // Important: Set quiz as current quiz so it's available on the play page
          // This is needed because the play page relies on getCurrentQuiz()
          setCurrentQuiz(quiz);
        }

        // Load existing players
        const { data: playersData } = await supabase
          .from("player_sessions")
          .select("*")
          .eq("game_session_id", gameSession.id)
          .order("joined_at", { ascending: true });

        console.log("Existing players:", playersData);

        setIsLoadingGame(false);
      } catch (err) {
        console.error("Error loading game session:", err);
        setError("Failed to load game session");
        setIsLoadingGame(false);
      }
    };

    loadGameSession();
  }, [roomCodeFromUrl, supabase, setCurrentQuiz]);

  // Check if player is already joined and if they're the creator
  useEffect(() => {
    const playerSessionId = localStorage.getItem("playerSessionId");
    if (playerSessionId && currentGame) {
      const playerExists = currentGame.players.some(
        (p) => p.id === playerSessionId
      );
      if (playerExists) {
        setJoined(true);
      }
    }

    // Check if this player is the creator
    if (playerSessionId && gameData?.creator_session_id) {
      setIsCreator(playerSessionId === gameData.creator_session_id);
    }
  }, [currentGame, gameData]);

  // Listen for game status changes via realtime with auto-reconnection
  const gameStatusReconnectAttemptsRef = useRef(0);
  const gameStatusIsReconnectingRef = useRef(false);
  const gameStatusReconnectTimerRef = useRef<NodeJS.Timeout | null>(null);
  const gameStatusChannelRef = useRef<ReturnType<typeof supabase.channel> | null>(null);

    // Real-time game status tracking
  useEffect(() => {
    if (!gameSessionId) return;

    let isSubscribed = false;

    const setupChannel = () => {
      // Prevent duplicate subscriptions
      if (isSubscribed) {
        console.log("Already subscribed, skipping...");
        return;
      }

      // Clean up existing channel if any
      if (gameStatusChannelRef.current) {
        console.log("Removing existing game status channel before reconnecting");
        supabase.removeChannel(gameStatusChannelRef.current);
        gameStatusChannelRef.current = null;
      }

      const attemptNumber = gameStatusReconnectAttemptsRef.current + 1;
      console.log(`Setting up game status realtime channel (attempt ${attemptNumber})`);

      gameStatusChannelRef.current = supabase
        .channel(`game_status:${gameSessionId}`)
        .on(
          "postgres_changes",
          {
            event: "UPDATE",
            schema: "public",
            table: "game_sessions",
            filter: `id=eq.${gameSessionId}`,
          },
          (payload) => {
            console.log("Game session updated:", payload.new);
            const updatedSession = payload.new as { status: string };

            // Update local gameData state to reflect the new status
            setGameData((prev) => prev ? { ...prev, status: updatedSession.status } : null);

            // When game enters "starting" status, trigger countdown
            if (updatedSession.status === "starting" && countdown === null) {
              console.log("Game starting! Beginning countdown...");
              setCountdown(3);
            }
          }
        )
        .subscribe((status, err) => {
          console.log("Realtime connection status:", status);

          if (status === "SUBSCRIBED") {
            console.log("Successfully connected to game status realtime");
            isSubscribed = true;
            gameStatusReconnectAttemptsRef.current = 0;
            gameStatusIsReconnectingRef.current = false;
          } else if (status === "CHANNEL_ERROR" || status === "TIMED_OUT") {
            console.error("Game status realtime connection error:", status, err);
            isSubscribed = false;

            // Only handle reconnection if not already reconnecting
            if (!gameStatusIsReconnectingRef.current) {
              // Auto-reconnect with exponential backoff
              const maxAttempts = 10;
              const currentAttempt = gameStatusReconnectAttemptsRef.current + 1;

              if (currentAttempt <= maxAttempts) {
                gameStatusIsReconnectingRef.current = true;
                gameStatusReconnectAttemptsRef.current = currentAttempt;

                // Exponential backoff: 1s, 2s, 4s, 8s, up to max 30s
                const delay = Math.min(
                  1000 * Math.pow(2, currentAttempt - 1),
                  30000
                );

                console.log(
                  `Will retry game status connection in ${delay}ms (attempt ${currentAttempt}/${maxAttempts})`
                );

                gameStatusReconnectTimerRef.current = setTimeout(() => {
                  gameStatusIsReconnectingRef.current = false;
                  setupChannel(); // Recursive call to retry
                }, delay);
              } else {
                console.error("Max game status reconnection attempts reached");
                gameStatusIsReconnectingRef.current = false;
              }
            }
          } else if (status === "CLOSED") {
            console.log("Game status channel closed");
            isSubscribed = false;
          }
        });
    };

    setupChannel();

    return () => {
      console.log("Cleaning up game status realtime channel");
      isSubscribed = false;
      if (gameStatusReconnectTimerRef.current) {
        clearTimeout(gameStatusReconnectTimerRef.current);
        gameStatusReconnectTimerRef.current = null;
      }
      if (gameStatusChannelRef.current) {
        supabase.removeChannel(gameStatusChannelRef.current);
        gameStatusChannelRef.current = null;
      }
    };
  }, [gameSessionId, supabase, countdown]);

  // Handle countdown
  useEffect(() => {
    if (countdown === null || countdown <= 0) return;

    const timer = setTimeout(() => {
      setCountdown(countdown - 1);

      if (countdown === 1) {
        // Countdown finished - navigate to play page
        // The play page will set status to "in_progress" when it's loaded and ready
        console.log("Countdown finished, navigating to play page");
        
        if (joined && currentGame) {
          const roomCodeToUse = contextRoomCode || roomCodeFromUrl;
          const quizId = currentGame.quizId || gameData?.quiz_id;

          console.log("Room code:", roomCodeToUse, "Quiz ID:", quizId);

          // Pass room code and quiz ID via URL parameters
          const params = new URLSearchParams();
          if (roomCodeToUse) params.set("room", roomCodeToUse);
          if (quizId) params.set("quizId", quizId);

          router.push(`/quiz/play?${params.toString()}`);
        } else {
          console.warn(
            "Cannot navigate to play page: player not joined or game not ready"
          );
        }
      }
    }, 1000);

    return () => clearTimeout(timer);
  }, [
    countdown,
    router,
    joined,
    currentGame,
    contextRoomCode,
    roomCodeFromUrl,
    gameData,
  ]);

  const handleManualReconnect = () => {
    console.log("Manual reconnect triggered");
    gameStatusReconnectAttemptsRef.current = 0;
    gameStatusIsReconnectingRef.current = false;
    // Reload the page to reset connection
    window.location.reload();
  };

  const handleJoin = async (e: React.FormEvent) => {
    e.preventDefault();

    if (playerName.trim() && !isJoining) {
      setIsJoining(true);
      setError("");

      try {
        // Check if user is authenticated, if not trigger authentication
        if (!loggedUser?.isAuthenticated || !loggedUser?.session) {
          console.log("User not authenticated, triggering auth...");
          await triggerAuth(8453);

          // After triggerAuth completes, check again if user is now authenticated
          // If still not authenticated, the auth flow was cancelled or failed
          if (!loggedUser?.isAuthenticated) {
            setError("Authentication required to join the game.");
            setIsJoining(false);
            return;
          }
        }

        const roomCodeToUse = roomCodeFromUrl || contextRoomCode;
        if (!roomCodeToUse) {
          setError("No room code available");
          setIsJoining(false);
          return;
        }

        const playerId = await joinGameContext(
          playerName,
          address || undefined,
          roomCodeToUse
        );
        setJoined(true);
        // Store player ID in localStorage for persistence
        localStorage.setItem("playerSessionId", playerId);
        
        // Note: The player will be automatically added to the list via realtime subscription
        // No need to manually update local state here
      } catch (err) {
        console.error("Error joining game:", err);
        setError("Error joining game. Please try again.");
      } finally {
        setIsJoining(false);
      }
    }
  };

  const handleStartQuiz = async () => {
    try {
      if (!gameSessionId) return;

      console.log("Starting quiz - updating game status to 'starting'");

      // Update game status to "starting" for countdown phase
      // Don't set question_started_at yet - it will be set after countdown
      await supabase
        .from("game_sessions")
        .update({
          status: "starting",
          started_at: new Date().toISOString(),
          // Don't set question_started_at here!
        })
        .eq("id", gameSessionId);

      console.log("Game status updated to 'starting' - countdown will begin");
    } catch (err) {
      console.error("Error starting quiz:", err);
      setError("Failed to start quiz. Please try again.");
    }
  };

  const handleLeaveLobby = async () => {
    console.log('Leaving lobby...');
    try {
      const savedPlayerId = localStorage.getItem("playerSessionId");
      if (savedPlayerId && gameSessionId) {
        // Delete the player session from the database
        const { error } = await supabase
          .from("player_sessions")
          .delete()
          .eq("id", savedPlayerId)
          .eq("game_session_id", gameSessionId);
        
        if (error) {
          console.error("Error leaving lobby:", error);
        }
        
        // Clear local storage
        localStorage.removeItem("playerSessionId");
        
        // Reset joined state
        setJoined(false);
      }
      
      // Navigate home
      router.push("/");
    } catch (err) {
      console.error("Error leaving lobby:", err);
      // Navigate home anyway
      router.push("/");
    }
  };

  if (isLoadingGame) {
    return (
      <div className="min-h-screen w-full bg-black text-white relative overflow-hidden flex items-center justify-center">
        <div className="animate-pulse text-2xl font-bold">Loading game...</div>
      </div>
    );
  }

  if (!quiz && !quizData) {
    return (
      <div className="min-h-screen w-full bg-black text-white relative overflow-hidden flex items-center justify-center">
        <div className="text-center">
          <div className="text-2xl font-bold mb-4">Game not found</div>
          <Link href="/" className="text-blue-400 hover:underline">
            Go back home
          </Link>
        </div>
      </div>
    );
  }

  return (
    <div className="min-h-screen w-full bg-black text-white relative overflow-hidden">
      {/* Background network effect */}
      <div
        className="absolute inset-0 z-0 opacity-40"
        style={{
          backgroundImage: "url('/network-bg.svg')",
          backgroundSize: "cover",
          backgroundPosition: "center",
        }}
      />

      <div className="relative z-10 container mx-auto py-8 px-4 flex flex-col items-center">
        {/* Connection Status Indicator */}
        {!isRealtimeConnected && (
          <div className="fixed top-4 right-4 z-50 bg-red-600/95 backdrop-blur-sm border border-red-400 rounded-lg p-4 shadow-2xl max-w-xs">
            <div className="flex items-start gap-3">
              <div className="flex-shrink-0">
                {isReconnecting ? (
                  <div className="w-4 h-4 border-2 border-red-300 border-t-transparent rounded-full animate-spin"></div>
                ) : (
                  <div className="w-4 h-4 bg-red-400 rounded-full animate-pulse"></div>
                )}
              </div>
              <div className="flex-1">
                <p className="font-semibold text-sm mb-1">
                  {isReconnecting ? "Reconnecting..." : "Connection Lost"}
                </p>
                <p className="text-xs text-red-200">
                  {isReconnecting
                    ? `Attempt ${reconnectAttempts}/10`
                    : reconnectAttempts >= 10
                    ? "Max retries reached"
                    : "Real-time updates paused"}
                </p>
                {reconnectAttempts >= 10 && (
                  <button
                    onClick={handleManualReconnect}
                    className="mt-2 w-full px-3 py-1.5 bg-red-700 hover:bg-red-800 rounded text-xs font-medium transition-colors"
                  >
                    Reload Page
                  </button>
                )}
              </div>
            </div>
          </div>
        )}

        <h1 className="text-3xl font-bold mb-8">
          {quiz?.title || "Quiz Lobby"}
        </h1>

        {/* Join Form - Show if not joined */}
        {!joined && (
          <form onSubmit={handleJoin} className="w-full max-w-md mb-8">
            {error && (
              <div className="mb-4 bg-red-500/20 border border-red-500 rounded-lg p-3 text-center text-red-200">
                {error}
              </div>
            )}
            {authError && (
              <div className="mb-4 bg-red-500/20 border border-red-500 rounded-lg p-3 text-center text-red-200">
                Authentication Error: {authError}
              </div>
            )}
            <div className="mb-4">
              <input
                type="text"
                value={playerName}
                onChange={(e) => setPlayerName(e.target.value)}
                placeholder="Enter your name"
                className="w-full px-4 py-2 rounded bg-white text-black"
                required
                disabled={isJoining}
              />
            </div>
            <button
              type="submit"
              disabled={isJoining || isAuthLoading}
              data-testid="join-quiz-button"
              style={{
                width: "100%",
                padding: "0.5rem 0",
                borderRadius: "0.375rem",
                color: "white",
                fontWeight: "500",
                backgroundColor:
                  isJoining || isAuthLoading ? "#4a5568" : "#795AFF",
                border: "none",
                cursor:
                  isJoining || isAuthLoading ? "not-allowed" : "pointer",
                opacity: isJoining || isAuthLoading ? 0.5 : 1,
                transition: "background-color 0.2s ease",
                background:
                  isJoining || isAuthLoading ? "#4a5568" : "#795AFF",
              }}
              onMouseEnter={(e) => {
                if (!isJoining && !isAuthLoading) {
                  e.currentTarget.style.backgroundColor = "#6B46C1";
                }
              }}
              onMouseLeave={(e) => {
                if (!isJoining && !isAuthLoading) {
                  e.currentTarget.style.backgroundColor = "#795AFF";
                }
              }}
            >
              {isAuthLoading
                ? "Loading..."
                : isJoining
                ? "Joining..."
                : !loggedUser?.isAuthenticated || !loggedUser?.session
                ? "Connect Wallet to Join"
                : "Join Quiz"}
            </button>
          </form>
        )}

        {countdown !== null && (
          <div className="mb-8 text-center">
            <div className="text-6xl font-bold mb-4">{countdown}</div>
            <p className="text-xl">Quiz starting soon...</p>
          </div>
        )}

        {countdown === null && (
          <>
            <div className="bg-purple-900/30 border border-purple-700/50 rounded-lg p-6 mb-8 w-full max-w-md">
              <h2 className="text-xl font-semibold mb-4 text-purple-200">
                Quiz Details
              </h2>
              <ul className="space-y-2">
                <li>
                  Game PIN:{" "}
                  <span className="font-mono font-bold text-2xl">
                    {contextRoomCode || roomCodeFromUrl || "N/A"}
                  </span>
                </li>
                <li>
                  Status:{" "}
                  <span className="capitalize">
                    {currentGame?.status || gameData?.status || "waiting"}
                  </span>
                </li>
              </ul>
            </div>

            <div className="bg-purple-800/40 border border-purple-600/50 rounded-lg p-6 mb-8 w-full max-w-md">
              <h2 className="text-xl font-semibold mb-4 text-purple-200 flex items-center justify-between">
                <span>Players ({players.length})</span>
                {players.length > 0 && (
                  <span className="text-sm text-green-400 flex items-center gap-1">
                    <span className="w-2 h-2 bg-green-400 rounded-full animate-pulse"></span>
                    Live
                  </span>
                )}
              </h2>

              {players.length === 0 ? (
                <p className="text-gray-400">Waiting for players to join...</p>
              ) : (
                <div className="grid grid-cols-2 sm:grid-cols-3 gap-3">
                  {players.map((player) => (
                    <div
                      key={player.id}
                      className="bg-purple-700/30 border border-purple-500/30 p-3 rounded text-center text-purple-100 relative group hover:bg-purple-700/50 transition-colors"
                    >
                      <div className="font-medium truncate" title={player.player_name}>
                        {player.player_name}
                      </div>
                      {player.total_score > 0 && (
                        <div className="text-xs text-purple-300 mt-1">
                          {player.total_score} pts
                        </div>
                      )}
                    </div>
                  ))}
                </div>
              )}
            </div>

<<<<<<< HEAD
            {!joined ? (
              <form onSubmit={handleJoin} className="w-full max-w-md">
                {error && (
                  <div className="mb-4 bg-red-500/20 border border-red-500 rounded-lg p-3 text-center text-red-200">
                    {error}
                  </div>
                )}
                {authError && (
                  <div className="mb-4 bg-red-500/20 border border-red-500 rounded-lg p-3 text-center text-red-200">
                    Authentication Error: {authError}
                  </div>
                )}
                <div className="mb-4">
                  <input
                    type="text"
                    value={playerName}
                    onChange={(e) => setPlayerName(e.target.value)}
                    placeholder="Enter your name"
                    className="w-full px-4 py-2 rounded bg-white text-black"
                    required
                    disabled={isJoining}
                  />
                </div>
                <button
                  type="submit"
                  disabled={isJoining || isAuthLoading}
                  data-testid="join-quiz-button"
                  style={{
                    width: "100%",
                    padding: "0.5rem 0",
                    borderRadius: "0.375rem",
                    color: "white",
                    fontWeight: "500",
                    backgroundColor:
                      isJoining || isAuthLoading ? "#4a5568" : "#795AFF",
                    border: "none",
                    cursor:
                      isJoining || isAuthLoading ? "not-allowed" : "pointer",
                    opacity: isJoining || isAuthLoading ? 0.5 : 1,
                    transition: "background-color 0.2s ease",
                    background:
                      isJoining || isAuthLoading ? "#4a5568" : "#795AFF",
                  }}
                  onMouseEnter={(e) => {
                    if (!isJoining && !isAuthLoading) {
                      e.currentTarget.style.backgroundColor = "#6B46C1";
                    }
                  }}
                  onMouseLeave={(e) => {
                    if (!isJoining && !isAuthLoading) {
                      e.currentTarget.style.backgroundColor = "#795AFF";
                    }
                  }}
                >
                  {isAuthLoading
                    ? "Loading..."
                    : isJoining
                    ? "Joining..."
                    : !loggedUser?.isAuthenticated || !loggedUser?.session
                    ? "Connect Wallet to Join"
                    : "Join Quiz"}
                </button>
              </form>
            ) : (
=======
            {/* Chat Component */}
            <div className="bg-purple-800/40 border border-purple-600/50 rounded-lg p-6 mb-8 w-full max-w-md">
        <h2 className="text-xl font-semibold mb-4 text-purple-200 flex items-center justify-between">
          <span>💬 Lobby Chat</span>
          {isMessagesConnected && (
            <span className="text-xs text-green-400 flex items-center gap-1">
            </span>
          )}
        </h2>

        {/* Creator Banners - Only show to non-creators, only latest message */}
        {!isCreator && creatorBanners.length > 0 && (
          <div className="fixed top-4 right-4 z-50">
            {creatorBanners.map((banner) => (
              <div
                key={banner.id}
                className="bg-yellow-500/95 border border-yellow-400 rounded-lg p-3 shadow-lg max-w-sm animate-slide-in"
              >
                <div className="flex items-start gap-2">
                  <span className="text-yellow-900 font-semibold text-sm">👑</span>
                  <div className="flex-1">
                    <p className="text-xs text-yellow-900 font-semibold mb-1">{banner.playerName}</p>
                    <p className="text-sm text-yellow-900 whitespace-pre-wrap break-words">{banner.message}</p>
                  </div>
                </div>
              </div>
            ))}
          </div>
        )}

        {/* Messages List - Discord style (no boxes) */}
        <div className="rounded-lg p-4 mb-4 max-h-64 overflow-y-auto bg-purple-900/30">
          {messages.length === 0 ? (
            <p className="text-gray-400 text-sm text-center py-4">No messages yet. Start the conversation!</p>
          ) : (
            <div className="space-y-1">
              {messages.map((message) => {
                const messageReactions = reactions[message.id] || {};
                const playerSessionId = localStorage.getItem("playerSessionId");
                const isCurrentUser = playerSessionId === message.player_session_id;
                
                return (
                  <div
                    key={message.id}
                    className={`py-1 px-2 rounded hover:bg-purple-700/20 transition-colors ${
                      message.is_creator ? "bg-yellow-500/10 border-l-2 border-yellow-400" : ""
                    }`}
                  >
                    <div className="flex items-start gap-2">
                      {message.is_creator && (
                        <span className="text-yellow-400 font-semibold text-sm flex-shrink-0">👑</span>
                      )}
                      <div className="flex-1 min-w-0">
                        <div className="flex items-baseline gap-2">
                          <span className={`text-sm font-semibold ${
                            message.is_creator ? "text-yellow-300" : "text-purple-200"
                          }`}>
                            {message.player_name}
                            {isCurrentUser && " (you)"}
                          </span>
                          <span className="text-xs text-gray-400">
                            {new Date(message.created_at).toLocaleTimeString([], {
                              hour: "2-digit",
                              minute: "2-digit",
                              second: "2-digit",
                            })}
                          </span>
                        </div>
                        <p className="text-gray-100 text-sm whitespace-pre-wrap break-words mt-0.5">
                          {message.message}
                        </p>
                        
                        {/* Reactions - Visible to everyone, but only joined users can interact */}
                        {Object.keys(messageReactions).length > 0 || joined ? (
                          <div className="mt-1 flex items-center gap-2 flex-wrap">
                            {/* Existing reactions */}
                            {Object.entries(messageReactions).map(([emoji, playerIds]) => {
                              const count = playerIds.length;
                              const hasReacted = joined && playerIds.includes(playerSessionId || "");
                              
                              if (joined) {
                                // Joined users can click to toggle reactions
                                return (
                                  <button
                                    key={emoji}
                                    onClick={() => handleReaction(message.id, emoji)}
                                    className={`flex items-center gap-1 px-2 py-0.5 rounded text-xs transition-colors ${
                                      hasReacted
                                        ? "bg-purple-600/30 border border-purple-500/50 text-purple-200"
                                        : "bg-gray-700/50 border border-gray-600/50 text-gray-300 hover:bg-gray-700/70"
                                    }`}
                                  >
                                    <span>{emoji}</span>
                                    <span className="text-xs">{count}</span>
                                  </button>
                                );
                              } else {
                                // Non-joined users can only see reactions
                                return (
                                  <span
                                    key={emoji}
                                    className="flex items-center gap-1 px-2 py-0.5 rounded text-xs bg-gray-700/50 border border-gray-600/50 text-gray-300"
                                  >
                                    <span>{emoji}</span>
                                    <span className="text-xs">{count}</span>
                                  </span>
                                );
                              }
                            })}
                            
                            {/* Add reaction button - Only for joined users */}
                            {joined && (
                              <div className="relative emoji-picker-container">
                                <button
                                  onClick={() => setOpenEmojiPicker(openEmojiPicker === message.id ? null : message.id)}
                                  className="px-2 py-0.5 rounded text-xs bg-gray-700/50 border border-gray-600/50 text-gray-400 hover:bg-gray-700/70 hover:text-gray-300 transition-colors"
                                  title="Add reaction"
                                >
                                  <span>+</span>
                                </button>
                                {openEmojiPicker === message.id && (
                                  <div className="absolute bottom-full left-0 mb-2 flex gap-1 bg-gray-800 border border-gray-700 rounded-lg p-2 shadow-lg z-10">
                                    {availableEmojis.map((emoji) => (
                                      <button
                                        key={emoji}
                                        onClick={() => {
                                          handleReaction(message.id, emoji);
                                          setOpenEmojiPicker(null);
                                        }}
                                        className="text-xl hover:scale-125 transition-transform p-1"
                                      >
                                        {emoji}
                                      </button>
                                    ))}
                                  </div>
                                )}
                              </div>
                            )}
                          </div>
                        ) : null}
                      </div>
                    </div>
                  </div>
                );
              })}
              <div ref={messagesEndRef} />
            </div>
          )}
        </div>

        {/* Message Input - Visible to all joined players */}
        {joined && (
          <form onSubmit={handleSendMessage} className="space-y-2">
            <div className="flex items-stretch gap-2">
              <input
                type="text"
                value={messageText}
                onChange={(e) => setMessageText(e.target.value)}
                placeholder="Send a message..."
                className="flex-1 min-w-0 px-4 py-2 rounded bg-white border border-gray-300 text-gray-900 placeholder-gray-400 focus:outline-none focus:ring-2 focus:ring-purple-500"
                maxLength={500}
                disabled={isSendingMessage}
              />
              <button
                type="submit"
                disabled={!messageText.trim() || isSendingMessage}
                className="flex-shrink-0 px-6 py-2 bg-purple-600 hover:bg-purple-700 disabled:bg-gray-700 disabled:cursor-not-allowed rounded text-white font-medium transition-colors"
              >
                {isSendingMessage ? (
                  <span className="flex items-center gap-2">
                    <span className="w-4 h-4 border-2 border-white border-t-transparent rounded-full animate-spin"></span>
                  </span>
                ) : (
                  "Send"
                )}
              </button>
            </div>
            <p className="text-xs text-gray-400">Everyone in the lobby can chat</p>
          </form>
        )}
      </div>

            {joined && (
>>>>>>> 63473d00
              <div className="w-full max-w-md flex flex-col gap-4">
                <div className="relative bg-purple-600/20 border border-purple-500 rounded-lg p-4 text-center">
                  {/* Connection Status Indicator - Green Dot */}
                  {isRealtimeConnected && (
                    <div
                      className="absolute top-2 right-2 w-3 h-3 bg-green-400 rounded-full animate-pulse shadow-lg"
                      title="Connected to realtime updates"
                    ></div>
                  )}
                  <p>
                    You&apos;ve joined as <strong>{playerName}</strong>
                  </p>
                  {isCreator ? (
                    <p className="text-sm text-yellow-300 font-semibold">
                      👑 You are the quiz creator
                    </p>
                  ) : (
                    <p className="text-sm text-gray-300">
                      Waiting for the quiz creator to start...
                    </p>
                  )}
                </div>

                {/* Only show Start Quiz button to the creator */}
                {isCreator && players.length > 0 && (
                  <button
                    onClick={handleStartQuiz}
                    className="w-full py-2 rounded text-white font-medium transition-colors"
                    style={{
                      backgroundColor: "#22c55e", // green-500 - same as correct answers
                    }}
                    onMouseEnter={(e) => {
                      e.currentTarget.style.backgroundColor = "#16a34a"; // green-600 on hover
                    }}
                    onMouseLeave={(e) => {
                      e.currentTarget.style.backgroundColor = "#22c55e"; // green-500 normal state
                    }}
                  >
                    Start Quiz ({players.length} {players.length === 1 ? 'player' : 'players'})
                  </button>
                )}

                <button
                  onClick={handleLeaveLobby}
                  className="w-full py-2 bg-purple-800/50 border border-purple-600/50 hover:bg-purple-700/50 rounded text-purple-100 font-medium text-center transition-colors"
                >
                  Leave Lobby
                </button>
              </div>
            )}
          </>
        )}
      </div>
    </div>
  );
}

export default function LobbyPage() {
  return (
    <Suspense
      fallback={
        <div className="min-h-screen w-full bg-black text-white flex items-center justify-center">
          Loading...
        </div>
      }
    >
      <LobbyContent />
    </Suspense>
  );
}<|MERGE_RESOLUTION|>--- conflicted
+++ resolved
@@ -11,7 +11,7 @@
 import { useMiniKit } from "@coinbase/onchainkit/minikit";
 import Link from "next/link";
 import { useAuth } from "@/lib/use-auth";
-import { usePlayerSessionsRealtime } from "@/lib/use-realtime-hooks";
+import { usePlayerSessionsRealtime, useLobbyMessagesRealtime } from "@/lib/use-realtime-hooks";
 
 function LobbyContent() {
   const router = useRouter();
@@ -62,6 +62,24 @@
     createdAt: Date;
   } | null>(null);
   const [isCreator, setIsCreator] = useState(false);
+  const [copiedPin, setCopiedPin] = useState(false);
+  const [copiedLink, setCopiedLink] = useState(false);
+  const [messageText, setMessageText] = useState("");
+  const [isSendingMessage, setIsSendingMessage] = useState(false);
+  const messagesEndRef = useRef<HTMLDivElement>(null);
+  // Reactions: messageId -> emoji -> array of player_session_ids
+  const [reactions, setReactions] = useState<Record<string, Record<string, string[]>>>({});
+  // Track which emoji picker is open
+  const [openEmojiPicker, setOpenEmojiPicker] = useState<string | null>(null);
+  // Banner notifications for creator messages
+  const [creatorBanners, setCreatorBanners] = useState<Array<{
+    id: string;
+    message: string;
+    playerName: string;
+    timestamp: number;
+  }>>([]);
+  // Track which creator messages have already been shown as banners
+  const shownCreatorMessagesRef = useRef<Set<string>>(new Set());
 
   // Use realtime hook for player sessions
   const { 
@@ -73,6 +91,9 @@
     initialFetch: true, 
     sortBy: 'joined_at' 
   });
+
+  // Use realtime hook for lobby messages
+  const { messages, isConnected: isMessagesConnected, channel: messagesChannel, addMessageLocal } = useLobbyMessagesRealtime(gameSessionId);
 
   const quiz = getCurrentQuiz() || quizData;
 
@@ -169,20 +190,51 @@
   // Check if player is already joined and if they're the creator
   useEffect(() => {
     const playerSessionId = localStorage.getItem("playerSessionId");
-    if (playerSessionId && currentGame) {
-      const playerExists = currentGame.players.some(
-        (p) => p.id === playerSessionId
-      );
-      if (playerExists) {
+    if (!playerSessionId || !gameSessionId) return;
+
+    const checkPlayerSession = async () => {
+      // First check in players list from realtime hook (fastest)
+      const existingPlayer = players.find(p => p.id === playerSessionId);
+      if (existingPlayer) {
         setJoined(true);
-      }
-    }
-
-    // Check if this player is the creator
-    if (playerSessionId && gameData?.creator_session_id) {
-      setIsCreator(playerSessionId === gameData.creator_session_id);
-    }
-  }, [currentGame, gameData]);
+        setPlayerName(existingPlayer.player_name);
+        
+        // Check if this player is the creator
+        if (gameData?.creator_session_id) {
+          setIsCreator(playerSessionId === gameData.creator_session_id);
+        }
+        return;
+      }
+
+      // If not found in realtime players, verify with database
+      try {
+        const { data: playerData, error } = await supabase
+          .from("player_sessions")
+          .select("id, player_name, game_session_id")
+          .eq("id", playerSessionId)
+          .eq("game_session_id", gameSessionId)
+          .single();
+
+        if (!error && playerData) {
+          setJoined(true);
+          setPlayerName(playerData.player_name);
+          
+          // Check if this player is the creator
+          if (gameData?.creator_session_id) {
+            setIsCreator(playerSessionId === gameData.creator_session_id);
+          }
+        } else {
+          // Player session not found or invalid, clear localStorage
+          localStorage.removeItem("playerSessionId");
+          setJoined(false);
+        }
+      } catch (err) {
+        console.error("Error checking player session:", err);
+      }
+    };
+
+    checkPlayerSession();
+  }, [currentGame, gameData, players, gameSessionId, supabase]);
 
   // Listen for game status changes via realtime with auto-reconnection
   const gameStatusReconnectAttemptsRef = useRef(0);
@@ -350,6 +402,33 @@
     gameStatusIsReconnectingRef.current = false;
     // Reload the page to reset connection
     window.location.reload();
+  };
+
+  const handleCopyPin = async () => {
+    const roomCodeToCopy = contextRoomCode || roomCodeFromUrl;
+    if (roomCodeToCopy) {
+      try {
+        await navigator.clipboard.writeText(roomCodeToCopy);
+        setCopiedPin(true);
+        setTimeout(() => setCopiedPin(false), 2000);
+      } catch (err) {
+        console.error("Failed to copy PIN:", err);
+      }
+    }
+  };
+
+  const handleCopyLink = async () => {
+    const roomCodeToCopy = contextRoomCode || roomCodeFromUrl;
+    if (roomCodeToCopy) {
+      const link = `${window.location.origin}/quiz/lobby/${roomCodeToCopy}`;
+      try {
+        await navigator.clipboard.writeText(link);
+        setCopiedLink(true);
+        setTimeout(() => setCopiedLink(false), 2000);
+      } catch (err) {
+        console.error("Failed to copy link:", err);
+      }
+    }
   };
 
   const handleJoin = async (e: React.FormEvent) => {
@@ -457,22 +536,321 @@
     }
   };
 
+  const handleSendMessage = async (e: React.FormEvent) => {
+    e.preventDefault();
+    
+    if (!messageText.trim() || !joined || !gameSessionId || isSendingMessage || !messagesChannel) {
+      return;
+    }
+
+    const playerSessionId = localStorage.getItem("playerSessionId");
+    if (!playerSessionId) {
+      setError("Cannot send message: player session not found");
+      return;
+    }
+
+    // Find player name from players list
+    const currentPlayer = players.find(p => p.id === playerSessionId);
+    const senderName = currentPlayer?.player_name || playerName || "Unknown";
+
+    setIsSendingMessage(true);
+    setError("");
+
+    try {
+      // Create message object
+      const message: {
+        id: string;
+        message: string;
+        created_at: number;
+        player_session_id: string;
+        player_name: string;
+        is_creator: boolean;
+      } = {
+        id: `${Date.now()}-${Math.random().toString(36).substr(2, 9)}`,
+        message: messageText.trim(),
+        created_at: Date.now(),
+        player_session_id: playerSessionId,
+        player_name: senderName,
+        is_creator: isCreator,
+      };
+
+      // Add message locally immediately for instant feedback
+      addMessageLocal(message);
+
+      // Broadcast message via Realtime (no DB persistence)
+      const broadcastStatus = await messagesChannel.send({
+        type: "broadcast",
+        event: "lobby_message",
+        payload: message,
+      });
+
+      if (broadcastStatus === "error") {
+        console.error("Error broadcasting message");
+        setError("Failed to send message. Please try again.");
+        // Remove message from local state if broadcast failed
+        // (The message will be filtered out naturally since it won't arrive via broadcast)
+      } else {
+        // Message is already added locally, will also arrive via broadcast (but won't duplicate due to ID check)
+        setMessageText("");
+      }
+    } catch (err) {
+      console.error("Error sending message:", err);
+      setError("Failed to send message. Please try again.");
+    } finally {
+      setIsSendingMessage(false);
+    }
+  };
+
+  // Auto-scroll to bottom when new messages arrive
+  useEffect(() => {
+    messagesEndRef.current?.scrollIntoView({ behavior: "smooth" });
+  }, [messages]);
+
+  // Handle creator banners - show only the latest creator message (only once per message)
+  useEffect(() => {
+    // Don't show banners to creator
+    if (isCreator) return;
+
+    // Find the latest creator message
+    const creatorMessages = messages.filter(m => m.is_creator && m.created_at);
+    if (creatorMessages.length === 0) return;
+
+    const latestMessage = creatorMessages.reduce((latest, current) => 
+      current.created_at > latest.created_at ? current : latest
+    );
+
+    // Check if this message has already been shown as a banner
+    if (shownCreatorMessagesRef.current.has(latestMessage.id)) {
+      return;
+    }
+
+    // Check if banner already exists for this message (in case it's currently showing)
+    const bannerExists = creatorBanners.some(b => b.id === latestMessage.id);
+    if (!bannerExists) {
+      // Mark this message as shown
+      shownCreatorMessagesRef.current.add(latestMessage.id);
+
+      // Clear previous banners and show only the latest
+      setCreatorBanners([{
+        id: latestMessage.id,
+        message: latestMessage.message,
+        playerName: latestMessage.player_name,
+        timestamp: latestMessage.created_at,
+      }]);
+
+      // Remove banner after 4 seconds
+      setTimeout(() => {
+        setCreatorBanners(prev => prev.filter(b => b.id !== latestMessage.id));
+      }, 4000);
+    }
+    // eslint-disable-next-line react-hooks/exhaustive-deps
+  }, [messages, isCreator]);
+
+  // Close emoji picker when clicking outside
+  useEffect(() => {
+    const handleClickOutside = (event: MouseEvent) => {
+      const target = event.target as HTMLElement;
+      // Check if click is outside the emoji picker
+      if (!target.closest('.emoji-picker-container')) {
+        setOpenEmojiPicker(null);
+      }
+    };
+
+    if (openEmojiPicker) {
+      document.addEventListener('mousedown', handleClickOutside);
+      return () => {
+        document.removeEventListener('mousedown', handleClickOutside);
+      };
+    }
+  }, [openEmojiPicker]);
+
+  // Listen for reaction updates
+  useEffect(() => {
+    if (!messagesChannel || !gameSessionId) return;
+
+    const handleReaction = (payload: any) => {
+      const reaction = payload.payload as {
+        messageId: string;
+        emoji: string;
+        playerSessionId: string;
+        action: "add" | "remove";
+      };
+
+      setReactions((prev) => {
+        const newReactions = { ...prev };
+        if (!newReactions[reaction.messageId]) {
+          newReactions[reaction.messageId] = {};
+        }
+        if (!newReactions[reaction.messageId][reaction.emoji]) {
+          newReactions[reaction.messageId][reaction.emoji] = [];
+        }
+
+        const emojiReactions = [...newReactions[reaction.messageId][reaction.emoji]];
+        
+        if (reaction.action === "add") {
+          if (!emojiReactions.includes(reaction.playerSessionId)) {
+            emojiReactions.push(reaction.playerSessionId);
+          }
+        } else {
+          const index = emojiReactions.indexOf(reaction.playerSessionId);
+          if (index > -1) {
+            emojiReactions.splice(index, 1);
+          }
+        }
+
+        newReactions[reaction.messageId][reaction.emoji] = emojiReactions;
+        
+        // Clean up empty emoji arrays
+        if (emojiReactions.length === 0) {
+          delete newReactions[reaction.messageId][reaction.emoji];
+        }
+        if (Object.keys(newReactions[reaction.messageId]).length === 0) {
+          delete newReactions[reaction.messageId];
+        }
+
+        return newReactions;
+      });
+    };
+
+    // Subscribe to reaction events - listener is automatically cleaned up when channel is removed
+    messagesChannel.on(
+      "broadcast",
+      { event: "message_reaction" },
+      handleReaction
+    );
+  }, [messagesChannel, gameSessionId]);
+
+  const handleReaction = async (messageId: string, emoji: string) => {
+    if (!messagesChannel || !joined) return;
+
+    const playerSessionId = localStorage.getItem("playerSessionId");
+    if (!playerSessionId) return;
+
+    // Check if already reacted
+    const hasReacted = reactions[messageId]?.[emoji]?.includes(playerSessionId);
+    const action = hasReacted ? "remove" : "add";
+
+    // Update local state immediately for better UX
+    setReactions((prev) => {
+      const newReactions = { ...prev };
+      if (!newReactions[messageId]) {
+        newReactions[messageId] = {};
+      }
+      if (!newReactions[messageId][emoji]) {
+        newReactions[messageId][emoji] = [];
+      }
+
+      const emojiReactions = [...newReactions[messageId][emoji]];
+      
+      if (action === "add") {
+        if (!emojiReactions.includes(playerSessionId)) {
+          emojiReactions.push(playerSessionId);
+        }
+      } else {
+        const index = emojiReactions.indexOf(playerSessionId);
+        if (index > -1) {
+          emojiReactions.splice(index, 1);
+        }
+      }
+
+      newReactions[messageId][emoji] = emojiReactions;
+      
+      // Clean up empty emoji arrays
+      if (emojiReactions.length === 0) {
+        delete newReactions[messageId][emoji];
+      }
+      if (Object.keys(newReactions[messageId]).length === 0) {
+        delete newReactions[messageId];
+      }
+
+      return newReactions;
+    });
+
+    // Broadcast reaction
+    try {
+      await messagesChannel.send({
+        type: "broadcast",
+        event: "message_reaction",
+        payload: {
+          messageId,
+          emoji,
+          playerSessionId,
+          action,
+        },
+      });
+    } catch (err) {
+      console.error("Error sending reaction:", err);
+      // Revert local state on error
+      setReactions((prev) => {
+        const newReactions = { ...prev };
+        if (!newReactions[messageId]) {
+          newReactions[messageId] = {};
+        }
+        if (!newReactions[messageId][emoji]) {
+          newReactions[messageId][emoji] = [];
+        }
+
+        const emojiReactions = [...newReactions[messageId][emoji]];
+        
+        if (action === "remove") {
+          // Revert: add back
+          if (!emojiReactions.includes(playerSessionId)) {
+            emojiReactions.push(playerSessionId);
+          }
+        } else {
+          // Revert: remove
+          const index = emojiReactions.indexOf(playerSessionId);
+          if (index > -1) {
+            emojiReactions.splice(index, 1);
+          }
+        }
+
+        newReactions[messageId][emoji] = emojiReactions;
+        return newReactions;
+      });
+    }
+  };
+
+  const availableEmojis = ["👍", "❤️", "😂", "🎉", "🔥","🐺", "👏"];
+
   if (isLoadingGame) {
     return (
-      <div className="min-h-screen w-full bg-black text-white relative overflow-hidden flex items-center justify-center">
-        <div className="animate-pulse text-2xl font-bold">Loading game...</div>
+      <div className="min-h-screen w-full bg-black text-white relative overflow-hidden">
+        {/* Logo */}
+        <div className="absolute top-0 left-2 transform -translate-y-1 z-20">
+          <img 
+            src="/Logo.png" 
+            alt="Hoot Logo" 
+            className="h-28 w-auto cursor-pointer hover:opacity-80 transition-opacity"
+            onClick={() => router.push('/')}
+          />
+        </div>
+        <div className="flex items-center justify-center min-h-screen">
+          <div className="animate-pulse text-2xl font-bold">Loading game...</div>
+        </div>
       </div>
     );
   }
 
   if (!quiz && !quizData) {
     return (
-      <div className="min-h-screen w-full bg-black text-white relative overflow-hidden flex items-center justify-center">
-        <div className="text-center">
-          <div className="text-2xl font-bold mb-4">Game not found</div>
-          <Link href="/" className="text-blue-400 hover:underline">
-            Go back home
-          </Link>
+      <div className="min-h-screen w-full bg-black text-white relative overflow-hidden">
+        {/* Logo */}
+        <div className="absolute top-0 left-2 transform -translate-y-1 z-20">
+          <img 
+            src="/Logo.png" 
+            alt="Hoot Logo" 
+            className="h-28 w-auto cursor-pointer hover:opacity-80 transition-opacity"
+            onClick={() => router.push('/')}
+          />
+        </div>
+        <div className="flex items-center justify-center min-h-screen">
+          <div className="text-center">
+            <div className="text-2xl font-bold mb-4">Game not found</div>
+            <Link href="/" className="text-blue-400 hover:underline">
+              Go back home
+            </Link>
+          </div>
         </div>
       </div>
     );
@@ -525,6 +903,16 @@
             </div>
           </div>
         )}
+
+        {/* Logo - centered above quiz title */}
+        <div className="mb-4">
+          <img 
+            src="/Logo.png" 
+            alt="Hoot Logo" 
+            className="h-32 w-auto cursor-pointer hover:opacity-80 transition-opacity"
+            onClick={() => router.push('/')}
+          />
+        </div>
 
         <h1 className="text-3xl font-bold mb-8">
           {quiz?.title || "Quiz Lobby"}
@@ -605,30 +993,91 @@
 
         {countdown === null && (
           <>
-            <div className="bg-purple-900/30 border border-purple-700/50 rounded-lg p-6 mb-8 w-full max-w-md">
+            {(() => {
+              // Filter out creator from players list
+              const filteredPlayers = players.filter(
+                (player) => player.id !== gameData?.creator_session_id
+              );
+              
+              return (
+                <>
+                  <div className="bg-purple-900/30 border border-purple-700/50 rounded-lg p-6 mb-8 w-full max-w-md">
               <h2 className="text-xl font-semibold mb-4 text-purple-200">
                 Quiz Details
               </h2>
-              <ul className="space-y-2">
-                <li>
-                  Game PIN:{" "}
-                  <span className="font-mono font-bold text-2xl">
-                    {contextRoomCode || roomCodeFromUrl || "N/A"}
-                  </span>
-                </li>
-                <li>
+              
+              <div className="space-y-4">
+                <div>
+                  <p className="text-gray-300 mb-2">Share this link with other players:</p>
+                  <div className="bg-purple-800/50 border border-purple-600 rounded-lg p-3 flex items-center justify-between">
+                    <p className="text-sm text-blue-400 break-all flex-1 mr-2">
+                      {typeof window !== "undefined"
+                        ? `${window.location.origin}/quiz/lobby/${contextRoomCode || roomCodeFromUrl || ""}`
+                        : "Loading..."}
+                    </p>
+                    <button
+                      onClick={handleCopyLink}
+                      className={`p-2 rounded-lg transition-colors flex-shrink-0 ${
+                        copiedLink 
+                          ? 'bg-green-600 text-white' 
+                          : 'bg-gray-700 hover:bg-gray-600 text-gray-300'
+                      }`}
+                      title={copiedLink ? 'Copied!' : 'Copy link'}
+                    >
+                      {copiedLink ? (
+                        <svg className="w-4 h-4" fill="none" stroke="currentColor" viewBox="0 0 24 24">
+                          <path strokeLinecap="round" strokeLinejoin="round" strokeWidth={2} d="M5 13l4 4L19 7" />
+                        </svg>
+                      ) : (
+                        <svg className="w-4 h-4" fill="none" stroke="currentColor" viewBox="0 0 24 24">
+                          <path strokeLinecap="round" strokeLinejoin="round" strokeWidth={2} d="M8 16H6a2 2 0 01-2-2V6a2 2 0 012-2h8a2 2 0 012 2v2m-6 12h8a2 2 0 002-2v-8a2 2 0 00-2-2h-8a2 2 0 00-2 2v8a2 2 0 002 2z" />
+                        </svg>
+                      )}
+                    </button>
+                  </div>
+                </div>
+                
+                <div>
+                  <p className="text-gray-300 mb-2">Or share the PIN:</p>
+                  <div className="bg-purple-800/50 border border-purple-600 rounded-lg p-3 flex items-center justify-between">
+                    <p className="text-2xl font-bold text-white font-mono flex-1 text-center">
+                      {contextRoomCode || roomCodeFromUrl || "N/A"}
+                    </p>
+                    <button
+                      onClick={handleCopyPin}
+                      className={`p-2 rounded-lg transition-colors ml-2 flex-shrink-0 ${
+                        copiedPin 
+                          ? 'bg-green-600 text-white' 
+                          : 'bg-gray-700 hover:bg-gray-600 text-gray-300'
+                      }`}
+                      title={copiedPin ? 'Copied!' : 'Copy PIN'}
+                    >
+                      {copiedPin ? (
+                        <svg className="w-4 h-4" fill="none" stroke="currentColor" viewBox="0 0 24 24">
+                          <path strokeLinecap="round" strokeLinejoin="round" strokeWidth={2} d="M5 13l4 4L19 7" />
+                        </svg>
+                      ) : (
+                        <svg className="w-4 h-4" fill="none" stroke="currentColor" viewBox="0 0 24 24">
+                          <path strokeLinecap="round" strokeLinejoin="round" strokeWidth={2} d="M8 16H6a2 2 0 01-2-2V6a2 2 0 012-2h8a2 2 0 012 2v2m-6 12h8a2 2 0 002-2v-8a2 2 0 00-2-2h-8a2 2 0 00-2 2v8a2 2 0 002 2z" />
+                        </svg>
+                      )}
+                    </button>
+                  </div>
+                </div>
+                
+                <div className="pt-2 border-t border-purple-700/50">
                   Status:{" "}
                   <span className="capitalize">
                     {currentGame?.status || gameData?.status || "waiting"}
                   </span>
-                </li>
-              </ul>
+                </div>
+              </div>
             </div>
 
             <div className="bg-purple-800/40 border border-purple-600/50 rounded-lg p-6 mb-8 w-full max-w-md">
               <h2 className="text-xl font-semibold mb-4 text-purple-200 flex items-center justify-between">
-                <span>Players ({players.length})</span>
-                {players.length > 0 && (
+                <span>Players ({filteredPlayers.length})</span>
+                {filteredPlayers.length > 0 && (
                   <span className="text-sm text-green-400 flex items-center gap-1">
                     <span className="w-2 h-2 bg-green-400 rounded-full animate-pulse"></span>
                     Live
@@ -636,11 +1085,11 @@
                 )}
               </h2>
 
-              {players.length === 0 ? (
+              {filteredPlayers.length === 0 ? (
                 <p className="text-gray-400">Waiting for players to join...</p>
               ) : (
                 <div className="grid grid-cols-2 sm:grid-cols-3 gap-3">
-                  {players.map((player) => (
+                  {filteredPlayers.map((player) => (
                     <div
                       key={player.id}
                       className="bg-purple-700/30 border border-purple-500/30 p-3 rounded text-center text-purple-100 relative group hover:bg-purple-700/50 transition-colors"
@@ -659,72 +1108,6 @@
               )}
             </div>
 
-<<<<<<< HEAD
-            {!joined ? (
-              <form onSubmit={handleJoin} className="w-full max-w-md">
-                {error && (
-                  <div className="mb-4 bg-red-500/20 border border-red-500 rounded-lg p-3 text-center text-red-200">
-                    {error}
-                  </div>
-                )}
-                {authError && (
-                  <div className="mb-4 bg-red-500/20 border border-red-500 rounded-lg p-3 text-center text-red-200">
-                    Authentication Error: {authError}
-                  </div>
-                )}
-                <div className="mb-4">
-                  <input
-                    type="text"
-                    value={playerName}
-                    onChange={(e) => setPlayerName(e.target.value)}
-                    placeholder="Enter your name"
-                    className="w-full px-4 py-2 rounded bg-white text-black"
-                    required
-                    disabled={isJoining}
-                  />
-                </div>
-                <button
-                  type="submit"
-                  disabled={isJoining || isAuthLoading}
-                  data-testid="join-quiz-button"
-                  style={{
-                    width: "100%",
-                    padding: "0.5rem 0",
-                    borderRadius: "0.375rem",
-                    color: "white",
-                    fontWeight: "500",
-                    backgroundColor:
-                      isJoining || isAuthLoading ? "#4a5568" : "#795AFF",
-                    border: "none",
-                    cursor:
-                      isJoining || isAuthLoading ? "not-allowed" : "pointer",
-                    opacity: isJoining || isAuthLoading ? 0.5 : 1,
-                    transition: "background-color 0.2s ease",
-                    background:
-                      isJoining || isAuthLoading ? "#4a5568" : "#795AFF",
-                  }}
-                  onMouseEnter={(e) => {
-                    if (!isJoining && !isAuthLoading) {
-                      e.currentTarget.style.backgroundColor = "#6B46C1";
-                    }
-                  }}
-                  onMouseLeave={(e) => {
-                    if (!isJoining && !isAuthLoading) {
-                      e.currentTarget.style.backgroundColor = "#795AFF";
-                    }
-                  }}
-                >
-                  {isAuthLoading
-                    ? "Loading..."
-                    : isJoining
-                    ? "Joining..."
-                    : !loggedUser?.isAuthenticated || !loggedUser?.session
-                    ? "Connect Wallet to Join"
-                    : "Join Quiz"}
-                </button>
-              </form>
-            ) : (
-=======
             {/* Chat Component */}
             <div className="bg-purple-800/40 border border-purple-600/50 rounded-lg p-6 mb-8 w-full max-w-md">
         <h2 className="text-xl font-semibold mb-4 text-purple-200 flex items-center justify-between">
@@ -908,7 +1291,6 @@
       </div>
 
             {joined && (
->>>>>>> 63473d00
               <div className="w-full max-w-md flex flex-col gap-4">
                 <div className="relative bg-purple-600/20 border border-purple-500 rounded-lg p-4 text-center">
                   {/* Connection Status Indicator - Green Dot */}
@@ -933,7 +1315,7 @@
                 </div>
 
                 {/* Only show Start Quiz button to the creator */}
-                {isCreator && players.length > 0 && (
+                {isCreator && filteredPlayers.length > 0 && (
                   <button
                     onClick={handleStartQuiz}
                     className="w-full py-2 rounded text-white font-medium transition-colors"
@@ -947,7 +1329,7 @@
                       e.currentTarget.style.backgroundColor = "#22c55e"; // green-500 normal state
                     }}
                   >
-                    Start Quiz ({players.length} {players.length === 1 ? 'player' : 'players'})
+                    Start Quiz ({filteredPlayers.length} {filteredPlayers.length === 1 ? 'player' : 'players'})
                   </button>
                 )}
 
@@ -959,6 +1341,9 @@
                 </button>
               </div>
             )}
+                </>
+              );
+            })()}
           </>
         )}
       </div>
@@ -967,11 +1352,23 @@
 }
 
 export default function LobbyPage() {
+  const router = useRouter();
   return (
     <Suspense
       fallback={
-        <div className="min-h-screen w-full bg-black text-white flex items-center justify-center">
-          Loading...
+        <div className="min-h-screen w-full bg-black text-white relative">
+          {/* Logo */}
+          <div className="absolute top-0 left-2 transform -translate-y-1 z-20">
+            <img 
+              src="/Logo.png" 
+              alt="Hoot Logo" 
+              className="h-28 w-auto cursor-pointer hover:opacity-80 transition-opacity"
+              onClick={() => router.push('/')}
+            />
+          </div>
+          <div className="flex items-center justify-center min-h-screen">
+            Loading...
+          </div>
         </div>
       }
     >
