"use client";

import { useEffect, useState, useRef, Suspense } from "react";
import { useRouter, useSearchParams } from "next/navigation";

// Disable pre-rendering for this page
export const dynamic = 'force-dynamic';
import { useQuiz } from "@/lib/quiz-context";
import { useSupabase } from "@/lib/supabase-context";

function PlayQuizContent() {
  const router = useRouter();
  const searchParams = useSearchParams();
  const { currentGame, getCurrentQuiz, submitAnswer, nextQuestion, setCurrentQuiz, gameSessionId } = useQuiz();
  const { supabase } = useSupabase();
  const [timeLeft, setTimeLeft] = useState<number>(10);
  const [initialTime] = useState<number>(10); // Tempo iniziale fisso per calcolare la percentuale
  const [selectedAnswer, setSelectedAnswer] = useState<number | null>(null);
  const [isAnswered, setIsAnswered] = useState(false);
  const [startTime, setStartTime] = useState<number | null>(null);
  const [showingResults, setShowingResults] = useState(false);
  const [currentQuestionIndex, setCurrentQuestionIndex] = useState<number>(0);
  const [isCreator, setIsCreator] = useState(false);
  const [serverStartTime, setServerStartTime] = useState<number | null>(null);
  const [playerResponses, setPlayerResponses] = useState<Record<string, { answered: boolean; isCorrect?: boolean }>>({});
  
  // Utilizziamo useRef per mantenere lo stato del timer tra i render
  const timerRef = useRef<NodeJS.Timeout | null>(null);
  const timePercentageRef = useRef<number>(100);
  
  const [isLoadingFromUrl, setIsLoadingFromUrl] = useState(true);
  
  const quiz = getCurrentQuiz();
  
  // Load quiz from URL parameters if not in context
  useEffect(() => {
    const loadQuizFromUrl = async () => {
      const quizIdFromUrl = searchParams?.get('quizId');
      const roomCodeFromUrl = searchParams?.get('room');
      
      console.log('Play page - URL params:', { quizIdFromUrl, roomCodeFromUrl });
      
      // If quiz is already loaded, we're good
      if (quiz || !quizIdFromUrl) {
        setIsLoadingFromUrl(false);
        return;
      }
      
      try {
        console.log('Loading quiz from backend with ID:', quizIdFromUrl);
        
        // Fetch quiz from backend
        const { data: quizData, error: quizError } = await supabase
          .from('quizzes')
          .select('*')
          .eq('id', quizIdFromUrl)
          .single();
          
        if (quizError || !quizData) {
          console.error('Failed to load quiz:', quizError);
          setIsLoadingFromUrl(false);
          return;
        }
        
        // Fetch questions
        const { data: questionsData, error: questionsError } = await supabase
          .from('questions')
          .select('*')
          .eq('quiz_id', quizIdFromUrl)
          .order('order_index', { ascending: true });
          
        if (questionsError) {
          console.error('Failed to load questions:', questionsError);
          setIsLoadingFromUrl(false);
          return;
        }
        
        // Convert to frontend format and add to context
        const loadedQuiz = {
          id: quizData.id,
          title: quizData.title,
          description: quizData.description || "",
          questions: (questionsData || []).map((q: { id: string; question_text: string; options: string[]; correct_answer_index: number; time_limit: number }) => ({
            id: q.id,
            text: q.question_text,
            options: q.options,
            correctAnswer: q.correct_answer_index,
            timeLimit: q.time_limit || 15
          })),
          createdAt: new Date(quizData.created_at)
        };
        
        console.log('Setting current quiz:', loadedQuiz.id);
        setCurrentQuiz(loadedQuiz);
        setIsLoadingFromUrl(false);
      } catch (err) {
        console.error('Error loading quiz from URL:', err);
        setIsLoadingFromUrl(false);
      }
    };
    
    loadQuizFromUrl();
  }, [searchParams, quiz, supabase, setCurrentQuiz]);
  
  // Check if current player is the creator
  useEffect(() => {
    const checkCreator = async () => {
      if (!gameSessionId) return;
      
      const { data } = await supabase
        .from('game_sessions')
        .select('creator_session_id')
        .eq('id', gameSessionId)
        .single();
      
      const currentPlayerId = localStorage.getItem("quizPlayerId");
      if (data && currentPlayerId) {
        setIsCreator(data.creator_session_id === currentPlayerId);
      }
    };
    
    checkCreator();
  }, [gameSessionId, supabase]);
  
  // Subscribe to real-time answer updates for creator view
  useEffect(() => {
    if (!isCreator || !gameSessionId || !currentGame) return;
    
    // Subscribe to real-time answer updates
    const answersChannel = supabase
      .channel(`answers:${gameSessionId}`)
      .on(
        'postgres_changes',
        {
          event: 'INSERT',
          schema: 'public',
          table: 'answers',
          filter: `player_session_id=in.(${currentGame.players.map(p => p.id).join(',')})`
        },
        (payload) => {
          const answer = payload.new as any;
          setPlayerResponses(prev => ({
            ...prev,
            [answer.player_session_id]: {
              answered: true,
              isCorrect: answer.is_correct
            }
          }));
        }
      )
      .subscribe();
    
    return () => {
      supabase.removeChannel(answersChannel);
    };
  }, [isCreator, gameSessionId, currentGame, supabase]);
  
  // Redirect if no game is active
  useEffect(() => {
    if (isLoadingFromUrl) return; // Wait for URL loading to complete
    
    if (!currentGame) {
      router.push("/quiz");
      return;
    }
    
    if (currentGame.status === "finished") {
      router.push("/quiz/results");
      return;
    }
    
    // Aggiorna l'indice della domanda corrente
    setCurrentQuestionIndex(currentGame.currentQuestionIndex);
    console.log("Current question index updated:", currentGame.currentQuestionIndex);
  }, [currentGame, router, isLoadingFromUrl]);
  
  // Reset states when question changes
  useEffect(() => {
    if (!currentGame || !quiz) return;

    // Pulisci il timer precedente se esiste
    if (timerRef.current) {
      clearInterval(timerRef.current);
    }
    
    // Reset states FIRST - this must run every time the question changes
    setSelectedAnswer(null);
    setIsAnswered(false);
    setShowingResults(false);
    setPlayerResponses({});
    timePercentageRef.current = 100;
    
    // Get server start time for synchronized timing
    const questionStartTimeFromServer = currentGame.questionStartTime;
    if (questionStartTimeFromServer) {
      setServerStartTime(questionStartTimeFromServer);
      
      // Calculate elapsed time since question started
      const now = Date.now();
      const elapsed = Math.floor((now - questionStartTimeFromServer) / 1000);
      const remaining = Math.max(0, 10 - elapsed);
      
      setTimeLeft(remaining);
      
      if (remaining > 0) {
        setStartTime(questionStartTimeFromServer);
        startTimer();
      } else {
        // Question already timed out
        handleTimeUp();
      }
    } else {
      // Fallback if no server time
      setTimeLeft(10);
      setStartTime(Date.now());
      startTimer();
    }
    
    console.log("Question reset for index:", currentQuestionIndex);
    
    // Cleanup function
    return () => {
      if (timerRef.current) {
        clearInterval(timerRef.current);
      }
    };
  }, [currentQuestionIndex, quiz, currentGame]);
  
  // Funzione per avviare il timer
  const startTimer = () => {
    timerRef.current = setInterval(() => {
      setTimeLeft((prev) => {
        const newTime = prev <= 1 ? 0 : prev - 1;
        
        // Aggiorna la percentuale del tempo rimanente
        timePercentageRef.current = (newTime / initialTime) * 100;
        
        if (newTime === 0) {
          clearInterval(timerRef.current!);
          if (!isAnswered) {
            handleTimeUp();
          }
        }
        
        return newTime;
      });
    }, 1000);
  };
  
  const handleTimeUp = () => {
    if (!isAnswered && !showingResults) {
      setIsAnswered(true);
      
      // Auto-submit -1 for no answer (only for non-creators, since creators don't answer)
      if (!isCreator) {
        const playerId = localStorage.getItem("quizPlayerId");
        if (playerId && quiz && currentGame) {
          const question = quiz.questions[currentQuestionIndex];
          if (question) {
            submitAnswer(playerId, question.id, -1, 10000); // Max time
          }
        }
      }
      
      // Show results
      setShowingResults(true);
      
      // Creator has manual control via "Next Question" button, no automatic advancement
      // Non-creators wait for creator to advance
    }
  };
  
  const handleAnswerSelect = (answerIndex: number) => {
    console.log("Answer selected:", answerIndex, "for question:", currentQuestionIndex);
    if (isAnswered || showingResults) {
      console.log("Already answered or showing results");
      return;
    }
    
    setSelectedAnswer(answerIndex);
    setIsAnswered(true);
    
    // Calculate time taken
    const endTime = Date.now();
    const timeTaken = startTime ? endTime - startTime : 10000;
    
    // Submit answer
    const playerId = localStorage.getItem("quizPlayerId");
    if (playerId && quiz && currentGame) {
      const question = quiz.questions[currentQuestionIndex];
      if (question) {
        submitAnswer(playerId, question.id, answerIndex, timeTaken);
      }
    }
    
    // Show results
    setShowingResults(true);
    
    // Creator has manual control via "Next Question" button
    // Non-creators wait for creator to advance via realtime update
  };
  
  const handleNextQuestion = () => {
    console.log("Moving to next question from:", currentQuestionIndex);
    
    // Ferma il timer prima di passare alla prossima domanda
    if (timerRef.current) {
      clearInterval(timerRef.current);
      timerRef.current = null;
    }
    
    // Only creator can advance questions
    if (isCreator) {
      console.log("Creator advancing to next question");
      nextQuestion();
    } else {
      console.log("Non-creator waiting for question advance from host");
    }
    
    setShowingResults(false);
    setIsAnswered(false);
  };
  
  // Debug logging
  useEffect(() => {
    console.log('Play page - currentGame:', currentGame);
    console.log('Play page - quiz:', quiz);
    console.log('Play page - isLoadingFromUrl:', isLoadingFromUrl);
    if (currentGame) {
      console.log('Play page - currentGame.quizId:', currentGame.quizId);
      console.log('Play page - Looking for quiz with ID:', currentGame.quizId);
    }
  }, [currentGame, quiz, isLoadingFromUrl]);

  if (isLoadingFromUrl || !currentGame || !quiz) {
    return (
      <div className="min-h-screen w-full bg-black text-white relative overflow-hidden flex items-center justify-center">
        <div className="text-center">
          <div className="animate-pulse text-2xl font-bold mb-4">Loading...</div>
          <div className="text-sm text-gray-400">
            {isLoadingFromUrl && <p>Loading quiz data from server...</p>}
            {!isLoadingFromUrl && !currentGame && <p>Waiting for game state...</p>}
            {!isLoadingFromUrl && !quiz && <p>Waiting for quiz data...</p>}
            {currentGame && (
              <>
                <p>Game ID: {currentGame.quizId || 'EMPTY'}</p>
                <p>Game Status: {currentGame.status}</p>
                <p>Players: {currentGame.players.length}</p>
              </>
            )}
          </div>
        </div>
      </div>
    );
  }
  
  // Verifica che l'indice della domanda sia valido
  if (currentQuestionIndex >= quiz.questions.length) {
    console.error("Invalid question index:", currentQuestionIndex, "max:", quiz.questions.length - 1);
    return (
      <div className="min-h-screen w-full bg-black text-white relative overflow-hidden flex items-center justify-center">
        <div className="text-2xl font-bold">Quiz error: Invalid question index</div>
      </div>
    );
  }
  
  const currentQuestion = quiz.questions[currentQuestionIndex];
  if (!currentQuestion) {
    console.error("Question not found at index:", currentQuestionIndex);
    return (
      <div className="min-h-screen w-full bg-black text-white relative overflow-hidden flex items-center justify-center">
        <div className="text-2xl font-bold">Quiz error: Question not found</div>
      </div>
    );
  }
  
  const correctAnswerIndex = currentQuestion.correctAnswer;
  
  return (
    <div className="min-h-screen w-full bg-black text-white relative overflow-hidden patrick-hand">
      {/* Background network effect */}
      <div 
        className="absolute inset-0 z-0 opacity-40"
        style={{
          backgroundImage: "url('/network-bg.svg')",
          backgroundSize: "cover",
          backgroundPosition: "center"
        }}
      />
      
      {/* Logo in top left */}
      <div className="absolute top-4 left-4 z-20">
        <img 
          src="/Logo.png" 
          alt="Hoot Logo" 
          className="h-20 w-auto cursor-pointer hover:opacity-80 transition-opacity"
          onClick={() => router.push('/')}
        />
      </div>

              {/* Timer circle */}
              <div className="mb-6 flex justify-center">
          <div className="relative">
            <svg className="w-20 h-20 transform -rotate-90" viewBox="0 0 36 36">
              {/* Background circle */}
              <path
                d="M18 2.0845
                  a 15.9155 15.9155 0 0 1 0 31.831
                  a 15.9155 15.9155 0 0 1 0 -31.831"
                fill="none"
                stroke="#374151"
                strokeWidth="3"
              />
              {/* Progress circle */}
              <path
                d="M18 2.0845
                  a 15.9155 15.9155 0 0 1 0 31.831
                  a 15.9155 15.9155 0 0 1 0 -31.831"
                fill="none"
                stroke="#8b5cf6"
                strokeWidth="3"
                strokeLinecap="round"
                strokeDasharray={`${(timeLeft / initialTime) * 100}, 100`}
                style={{
                  transition: 'stroke-dasharray 1s linear'
                }}
              />
            </svg>
            {/* Timer number in center */}
            <div className="absolute inset-0 flex items-center justify-center mt-3">
              <span className="text-xl font-bold text-white">{timeLeft}</span>
            </div>
          </div>
        </div>
      
      <div className="relative z-10 container mx-auto py-8 px-4 pt-20 flex flex-col items-center">
        
        {/* Question progress */}
        <div className="w-full max-w-md mb-2">
          <div className="flex justify-between items-center mb-2">
            <span className="text-lg font-semibold">Question {currentQuestionIndex + 1}</span>
          </div>
        </div>
        
        
        {/* Question */}
        <div className="bg-white rounded-xl p-8 mb-8 w-full max-w-2xl shadow-2xl border-2 border-gray-200" style={{ width: '600px', maxWidth: '90vw' }}>
          <div 
            className="text-2xl font-bold text-center text-gray-800 leading-relaxed"
            style={{
              maxHeight: '120px',
              overflow: 'hidden',
              wordWrap: 'break-word',
              wordBreak: 'break-word'
            }}
          >
            {currentQuestion.text.length > 150 ? 
              `${currentQuestion.text.substring(0, 150)}...` : 
              currentQuestion.text
            }
          </div>
        </div>
        
        {/* Answer options - Different view for creator vs players */}
        {isCreator ? (
          // Creator view - Show player responses
          <div className="w-full max-w-md">
            <div className="bg-purple-900/30 border border-purple-700/50 rounded-lg p-6 mb-4">
              <h3 className="text-xl font-semibold mb-4 text-purple-200 text-center">
                Player Responses ({Object.keys(playerResponses).length}/{currentGame.players.length - 1})
              </h3>
              <div className="space-y-2">
                {currentGame.players
                  .filter(p => p.id !== localStorage.getItem("quizPlayerId")) // Exclude creator
                  .map(player => {
                    const response = playerResponses[player.id];
                    return (
                      <div 
                        key={player.id}
                        className="flex items-center justify-between p-3 rounded bg-purple-700/20 border border-purple-500/30"
                      >
                        <span className="text-purple-100">{player.name}</span>
                        <div className="flex items-center gap-2">
                          {response?.answered ? (
                            <>
                              <span className={`text-sm ${response.isCorrect ? 'text-green-400' : 'text-red-400'}`}>
                                {response.isCorrect ? '✓' : '✗'}
                              </span>
                              <span className="text-sm text-purple-200">{player.score} pts</span>
                            </>
                          ) : (
                            <span className="text-sm text-gray-400">Waiting...</span>
                          )}
                        </div>
                      </div>
                    );
                  })}
              </div>
            </div>
            
            {/* Show correct answer to creator */}
            <div className="bg-green-900/20 border border-green-700/50 rounded-lg p-4 text-center mb-4">
              <p className="text-sm text-green-200 mb-2">Correct Answer:</p>
              <p className="text-lg font-semibold text-green-100">
                {currentQuestion.options[correctAnswerIndex]}
              </p>
            </div>
            
            {/* Next Question button for creator */}
            <button
              onClick={handleNextQuestion}
              className="w-full py-3 rounded text-white font-semibold transition-colors hover:opacity-90"
              style={{
                backgroundColor: "#22c55e",
              }}
              onMouseEnter={(e) => {
                e.currentTarget.style.backgroundColor = "#16a34a";
              }}
              onMouseLeave={(e) => {
                e.currentTarget.style.backgroundColor = "#22c55e";
              }}
            >
              Next Question →
            </button>
          </div>
        ) : (
          // Player view - Show answer options
          <div className="flex flex-col gap-4 w-full max-w-md">
            {currentQuestion.options.map((option, index) => {
              const colors = ["#0DCEFB", "#53DB1E", "#FDCC0E", "#F70000"];
              const baseColor = colors[index % colors.length];
              
              let backgroundColor = `${baseColor}40`; // Sfondo trasparente come admin
              let borderColor = baseColor; // Bordo colorato
              
<<<<<<< HEAD
              if (showingResults) {
=======
              if (isAnswered) {
>>>>>>> a7125974
                if (index === correctAnswerIndex) {
                  backgroundColor = "#22c55e40"; // green-500 con trasparenza
                  borderColor = "#22c55e";
                } else if (index === selectedAnswer && index !== correctAnswerIndex) {
                  backgroundColor = "#dc262640"; // red-600 con trasparenza
                  borderColor = "#dc2626";
                } else {
                  backgroundColor = "#37415140"; // gray-700 con trasparenza
                  borderColor = "#374151";
                }
              }
              
              return (
                <div 
                  key={index}
                  className="rounded p-4 text-white relative border-2 cursor-pointer hover:opacity-80 transition-opacity"
                  style={{ 
                    backgroundColor: backgroundColor, // Sfondo colorato pieno
                    borderColor: borderColor, // Bordo dello stesso colore
                    borderWidth: '2px',
                    opacity: isAnswered || showingResults ? (index === selectedAnswer || index === correctAnswerIndex ? 1 : 0.7) : 1,
                  }}
                  onClick={() => handleAnswerSelect(index)}
                >
                  {/* Indicatore di risposta corretta */}
<<<<<<< HEAD
                  {showingResults && index === correctAnswerIndex && (
=======
                  {isAnswered && index === correctAnswerIndex && (
>>>>>>> a7125974
                    <div className="absolute top-1 right-1 w-4 h-4 rounded-full flex items-center justify-center bg-white">
                      <svg className="w-3 h-3 text-green-600" fill="none" stroke="currentColor" viewBox="0 0 24 24">
                        <path strokeLinecap="round" strokeLinejoin="round" strokeWidth={3} d="M5 13l4 4L19 7" />
                      </svg>
                    </div>
                  )}
                  <div 
                    className="w-full bg-transparent focus:outline-none text-center"
                    style={{
                      fontSize: "1.25rem",
                      fontWeight: "500",
                      cursor: isAnswered || showingResults ? "default" : "pointer",
                      maxHeight: '60px',
                      overflow: 'hidden',
                      wordWrap: 'break-word',
                      wordBreak: 'break-word'
                    }}
                  >
                    {option.length > 50 ? 
                      `${option.substring(0, 50)}...` : 
                      option
                    }
                  </div>
                </div>
              );
            })}
          </div>
        )}
        
        {/* Results info */}
        {showingResults && (
          <div className="mt-8 text-center">
            {selectedAnswer === correctAnswerIndex ? (
              <div className="text-green-400 text-2xl font-bold">Correct!</div>
            ) : (
              <div className="text-red-400 text-2xl font-bold">
                {selectedAnswer !== null ? "Wrong answer!" : "Time's up!"}
              </div>
            )}
            <div className="text-lg text-gray-300 mt-2">Next question in a moment...</div>
          </div>
        )}
        
        
        {/* Debug info */}
        {process.env.NODE_ENV !== "production" && (
          <div className="mt-8 text-xs text-gray-500 text-center">
            <p>Question Index: {currentQuestionIndex}</p>
            <p>Game Status: {currentGame.status}</p>
            <p>Is Answered: {isAnswered ? "Yes" : "No"}</p>
            <p>Showing Results: {showingResults ? "Yes" : "No"}</p>
            <p>Time Left: {timeLeft}s</p>
            <p>Time Percentage: {timePercentageRef.current.toFixed(1)}%</p>
          </div>
        )}
      </div>
    </div>
  );
}

export default function PlayQuizPage() {
  return (
    <Suspense fallback={<div className="min-h-screen w-full bg-black text-white flex items-center justify-center">Loading...</div>}>
      <PlayQuizContent />
    </Suspense>
  );
}<|MERGE_RESOLUTION|>--- conflicted
+++ resolved
@@ -533,11 +533,7 @@
               let backgroundColor = `${baseColor}40`; // Sfondo trasparente come admin
               let borderColor = baseColor; // Bordo colorato
               
-<<<<<<< HEAD
-              if (showingResults) {
-=======
               if (isAnswered) {
->>>>>>> a7125974
                 if (index === correctAnswerIndex) {
                   backgroundColor = "#22c55e40"; // green-500 con trasparenza
                   borderColor = "#22c55e";
@@ -563,11 +559,7 @@
                   onClick={() => handleAnswerSelect(index)}
                 >
                   {/* Indicatore di risposta corretta */}
-<<<<<<< HEAD
-                  {showingResults && index === correctAnswerIndex && (
-=======
                   {isAnswered && index === correctAnswerIndex && (
->>>>>>> a7125974
                     <div className="absolute top-1 right-1 w-4 h-4 rounded-full flex items-center justify-center bg-white">
                       <svg className="w-3 h-3 text-green-600" fill="none" stroke="currentColor" viewBox="0 0 24 24">
                         <path strokeLinecap="round" strokeLinejoin="round" strokeWidth={3} d="M5 13l4 4L19 7" />
